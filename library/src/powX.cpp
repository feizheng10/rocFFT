--- conflicted
+++ resolved
@@ -55,82 +55,8 @@
 {
     for(const auto& node : execPlan.execSeq)
     {
-<<<<<<< HEAD
-        if(node->scheme == CS_KERNEL_STOCKHAM)
-        {
-            auto kernel    = function_pool::get_kernel(fpkey(node->length[0], node->precision));
-            node->twiddles = twiddles_create(node->length[0],
-                                             node->precision,
-                                             false,
-                                             LTWD_BASE_DEFAULT,
-                                             false,
-                                             node->ebtype != EmbeddedType::NONE,
-                                             kernel.factors);
-            if(node->twiddles == nullptr)
-                return false;
-        }
-        else if(node->scheme == CS_KERNEL_STOCKHAM_BLOCK_CC
-                || node->scheme == CS_KERNEL_STOCKHAM_BLOCK_CR)
-        {
-            auto kernel = function_pool::get_kernel(
-                fpkey(node->length[0], node->precision, CS_KERNEL_STOCKHAM_BLOCK_CC));
-            node->twiddles = twiddles_create(node->length[0],
-                                             node->precision,
-                                             false,
-                                             LTWD_BASE_DEFAULT,
-                                             false,
-                                             false,
-                                             kernel.factors);
-            if(node->twiddles == nullptr)
-                return false;
-        }
-        else if((node->scheme == CS_KERNEL_STOCKHAM_BLOCK_RC)
-                || (node->scheme == CS_KERNEL_STOCKHAM_TRANSPOSE_XY_Z)
-                || (node->scheme == CS_KERNEL_STOCKHAM_TRANSPOSE_Z_XY))
-        {
-            node->twiddles = twiddles_create(
-                node->length[0], node->precision, false, LTWD_BASE_DEFAULT, false, false);
-            if(node->twiddles == nullptr)
-                return false;
-        }
-        else if((node->scheme == CS_KERNEL_R_TO_CMPLX)
-                || (node->scheme == CS_KERNEL_R_TO_CMPLX_TRANSPOSE)
-                || (node->scheme == CS_KERNEL_CMPLX_TO_R))
-        {
-            node->twiddles = twiddles_create(
-                2 * node->length[0], node->precision, false, LTWD_BASE_DEFAULT, true, false);
-            if(node->twiddles == nullptr)
-                return false;
-        }
-        // need twiddles of the lowest dimension after the transpose is done
-        else if(node->scheme == CS_KERNEL_TRANSPOSE_CMPLX_TO_R)
-        {
-            // C2R transform ends up getting shorter by 1 along that dimension also
-            node->twiddles = twiddles_create(2 * (node->length.back() - 1),
-                                             node->precision,
-                                             false,
-                                             LTWD_BASE_DEFAULT,
-                                             true,
-                                             false);
-            if(node->twiddles == nullptr)
-                return false;
-        }
-        else if(node->scheme == CS_KERNEL_2D_SINGLE)
-        {
-            // create one set of twiddles for each dimension
-            node->twiddles = twiddles_create_2D(node->length[0], node->length[1], node->precision);
-        }
-        else if(node->scheme == CS_KERNEL_STOCKHAM_R_TO_CMPLX_TRANSPOSE_Z_XY)
-        {
-            node->twiddles = twiddles_create(
-                node->length[0], node->precision, false, LTWD_BASE_DEFAULT, false, true);
-            if(node->twiddles == nullptr)
-                return false;
-        }
-=======
         if(node->CreateTwiddleTableResource() == false)
             return false;
->>>>>>> 70f7b5bc
 
         if(node->CreateDevKernelArgs() == false)
             return false;
@@ -150,265 +76,7 @@
         // NB:
         //   bwd stands for blockwidth, which is equivalent to kernel.batches_per_block in new code-gen.
         //   We should replace it with kernel.batches_per_block all after transition to new code-gen.
-<<<<<<< HEAD
-        size_t       bwd         = 1;
-        size_t       wgs         = 0;
-        size_t       lds         = 0;
-        unsigned int lds_padding = 0;
-
-        switch(execPlan.execSeq[i]->scheme)
-        {
-        case CS_KERNEL_STOCKHAM:
-        {
-            // get working group size and number of transforms
-            size_t batch = execPlan.execSeq[i]->batch;
-            for(size_t j = 1; j < execPlan.execSeq[i]->length.size(); j++)
-                batch *= execPlan.execSeq[i]->length[j];
-
-            auto kernel = function_pool::get_kernel(
-                fpkey(execPlan.execSeq[i]->length[0], execPlan.execSeq[0]->precision));
-
-            ptr = kernel.device_function;
-            if(execPlan.execSeq[i]->ebtype != EmbeddedType::NONE)
-                lds_padding = 1;
-            if(kernel.threads_per_block > 0)
-            {
-                gp.b_x   = (batch + kernel.batches_per_block - 1) / kernel.batches_per_block;
-                gp.tpb_x = kernel.threads_per_block;
-
-                lds = (execPlan.execSeq[i]->length[0] + lds_padding) * kernel.batches_per_block;
-                bwd = kernel.batches_per_block;
-            }
-            else
-            {
-                size_t workGroupSize;
-                size_t numTransforms;
-                GetWGSAndNT(execPlan.execSeq[i]->length[0], workGroupSize, numTransforms);
-                gp.b_x   = (batch % numTransforms) ? 1 + (batch / numTransforms)
-                                                   : (batch / numTransforms);
-                gp.tpb_x = workGroupSize;
-                bwd      = numTransforms;
-            }
-        }
-        break;
-        case CS_KERNEL_STOCKHAM_BLOCK_CC:
-        {
-            auto kernel = function_pool::get_kernel(fpkey(execPlan.execSeq[i]->length[0],
-                                                          execPlan.execSeq[0]->precision,
-                                                          CS_KERNEL_STOCKHAM_BLOCK_CC));
-            ptr         = kernel.device_function;
-            gp.b_x      = ((execPlan.execSeq[i]->length[1]) - 1) / kernel.batches_per_block + 1;
-            // repeat for higher dimensions + batch
-            gp.b_x *= std::accumulate(execPlan.execSeq[i]->length.begin() + 2,
-                                      execPlan.execSeq[i]->length.end(),
-                                      execPlan.execSeq[i]->batch,
-                                      std::multiplies<size_t>());
-            gp.tpb_x = kernel.threads_per_block;
-
-            lds = execPlan.execSeq[i]->length[0] * kernel.batches_per_block;
-            bwd = kernel.batches_per_block;
-        }
-        break;
-        case CS_KERNEL_STOCKHAM_BLOCK_RC:
-            ptr = function_pool::get_function(fpkey(execPlan.execSeq[i]->length[0],
-                                                    execPlan.execSeq[0]->precision,
-                                                    CS_KERNEL_STOCKHAM_BLOCK_RC));
-            GetBlockComputeTable(execPlan.execSeq[i]->length[0], bwd, wgs, lds);
-            gp.b_x = (execPlan.execSeq[i]->length[1]) / bwd;
-            // repeat for higher dimensions + batch
-            gp.b_x *= std::accumulate(execPlan.execSeq[i]->length.begin() + 2,
-                                      execPlan.execSeq[i]->length.end(),
-                                      execPlan.execSeq[i]->batch,
-                                      std::multiplies<size_t>());
-            gp.tpb_x = wgs;
-            break;
-        case CS_KERNEL_STOCKHAM_BLOCK_CR:
-        {
-            auto kernel = function_pool::get_kernel(fpkey(execPlan.execSeq[i]->length[0],
-                                                          execPlan.execSeq[0]->precision,
-                                                          CS_KERNEL_STOCKHAM_BLOCK_CR));
-            ptr         = kernel.device_function;
-            gp.b_x      = ((execPlan.execSeq[i]->length[1]) - 1) / kernel.batches_per_block + 1;
-            // repeat for higher dimensions + batch
-            gp.b_x *= std::accumulate(execPlan.execSeq[i]->length.begin() + 2,
-                                      execPlan.execSeq[i]->length.end(),
-                                      execPlan.execSeq[i]->batch,
-                                      std::multiplies<size_t>());
-            gp.tpb_x = kernel.threads_per_block;
-            lds      = execPlan.execSeq[i]->length[0] * kernel.batches_per_block;
-            bwd      = kernel.batches_per_block;
-        }
-        break;
-        case CS_KERNEL_STOCKHAM_TRANSPOSE_XY_Z:
-        {
-            GetBlockComputeTable(execPlan.execSeq[i]->length[0], bwd, wgs, lds);
-            // each block handles 'bwd' rows
-            gp.b_x = DivRoundingUp(execPlan.execSeq[i]->length[2], bwd)
-                     * execPlan.execSeq[i]->length[1] * execPlan.execSeq[i]->batch;
-            gp.tpb_x = wgs;
-
-            auto transposeType = sbrc_3D_transpose_type(
-                bwd, execPlan.execSeq[i]->length[2], execPlan.execSeq[i]->length);
-
-            ptr = function_pool::get_function(fpkey(execPlan.execSeq[i]->length[0],
-                                                    execPlan.execSeq[0]->precision,
-                                                    CS_KERNEL_STOCKHAM_TRANSPOSE_XY_Z,
-                                                    transposeType));
-            break;
-        }
-        case CS_KERNEL_STOCKHAM_TRANSPOSE_Z_XY:
-        {
-            GetBlockComputeTable(execPlan.execSeq[i]->length[0], bwd, wgs, lds);
-            auto transposeType = sbrc_3D_transpose_type(bwd,
-                                                        execPlan.execSeq[i]->length[1]
-                                                            * execPlan.execSeq[i]->length[2],
-                                                        execPlan.execSeq[i]->length);
-
-            ptr = function_pool::get_function(fpkey(execPlan.execSeq[i]->length[0],
-                                                    execPlan.execSeq[0]->precision,
-                                                    execPlan.execSeq[i]->scheme,
-                                                    transposeType));
-
-            GetBlockComputeTable(execPlan.execSeq[i]->length[0], bwd, wgs, lds);
-            gp.b_x = std::accumulate(execPlan.execSeq[i]->length.begin() + 1,
-                                     execPlan.execSeq[i]->length.end(),
-                                     execPlan.execSeq[i]->batch,
-                                     std::multiplies<size_t>());
-            // do 'bwd' rows per block
-            gp.b_x /= bwd;
-            gp.tpb_x = wgs;
-            break;
-        }
-        case CS_KERNEL_STOCKHAM_R_TO_CMPLX_TRANSPOSE_Z_XY:
-        {
-            GetBlockComputeTable(execPlan.execSeq[i]->length[0], bwd, wgs, lds);
-            auto transposeType = sbrc_3D_transpose_type(bwd,
-                                                        execPlan.execSeq[i]->length[1]
-                                                            * execPlan.execSeq[i]->length[2],
-                                                        execPlan.execSeq[i]->length);
-
-            ptr = function_pool::get_function(fpkey(execPlan.execSeq[i]->length[0],
-                                                    execPlan.execSeq[0]->precision,
-                                                    execPlan.execSeq[i]->scheme,
-                                                    transposeType));
-
-            GetBlockComputeTable(execPlan.execSeq[i]->length[0], bwd, wgs, lds);
-            gp.b_x = std::accumulate(execPlan.execSeq[i]->length.begin() + 1,
-                                     execPlan.execSeq[i]->length.end(),
-                                     execPlan.execSeq[i]->batch,
-                                     std::multiplies<size_t>());
-            // do 'bwd' rows per block
-            gp.b_x /= bwd;
-            gp.tpb_x    = wgs;
-            lds_padding = 1; // 1 element padding per row for even-length real2complx usage
-            break;
-        }
-        case CS_KERNEL_TRANSPOSE:
-        case CS_KERNEL_TRANSPOSE_XY_Z:
-        case CS_KERNEL_TRANSPOSE_Z_XY:
-            ptr      = &FN_PRFX(transpose_var2);
-            gp.tpb_x = (execPlan.execSeq[0]->precision == rocfft_precision_single) ? 32 : 64;
-            gp.tpb_y = (execPlan.execSeq[0]->precision == rocfft_precision_single) ? 32 : 16;
-            break;
-        case CS_KERNEL_COPY_R_TO_CMPLX:
-            ptr      = &real2complex;
-            gp.b_x   = (execPlan.execSeq[i]->length[0] - 1) / 512 + 1;
-            gp.b_y   = execPlan.execSeq[i]->batch;
-            gp.tpb_x = 512;
-            gp.tpb_y = 1;
-            break;
-        case CS_KERNEL_COPY_CMPLX_TO_R:
-            ptr      = &complex2real;
-            gp.b_x   = (execPlan.execSeq[i]->length[0] - 1) / 512 + 1;
-            gp.b_y   = execPlan.execSeq[i]->batch;
-            gp.tpb_x = 512;
-            gp.tpb_y = 1;
-            break;
-        case CS_KERNEL_COPY_HERM_TO_CMPLX:
-            ptr      = &hermitian2complex;
-            gp.b_x   = (execPlan.execSeq[i]->length[0] - 1) / 512 + 1;
-            gp.b_y   = execPlan.execSeq[i]->batch;
-            gp.tpb_x = 512;
-            gp.tpb_y = 1;
-            break;
-        case CS_KERNEL_COPY_CMPLX_TO_HERM:
-            ptr      = &complex2hermitian;
-            gp.b_x   = (execPlan.execSeq[i]->length[0] - 1) / 512 + 1;
-            gp.b_y   = execPlan.execSeq[i]->batch;
-            gp.tpb_x = 512;
-            gp.tpb_y = 1;
-            break;
-        case CS_KERNEL_R_TO_CMPLX:
-            ptr = &r2c_1d_post;
-            // specify grid params only if the kernel from code generator
-            break;
-        case CS_KERNEL_R_TO_CMPLX_TRANSPOSE:
-            ptr = &r2c_1d_post_transpose;
-            // specify grid params only if the kernel from code generator
-            break;
-        case CS_KERNEL_CMPLX_TO_R:
-            ptr = &c2r_1d_pre;
-            // specify grid params only if the kernel from code generator
-            break;
-        case CS_KERNEL_TRANSPOSE_CMPLX_TO_R:
-            ptr = &transpose_c2r_1d_pre;
-            // specify grid params only if the kernel from code generator
-            break;
-        case CS_KERNEL_CHIRP:
-            ptr      = &FN_PRFX(chirp);
-            gp.tpb_x = 64;
-            break;
-        case CS_KERNEL_PAD_MUL:
-        case CS_KERNEL_FFT_MUL:
-        case CS_KERNEL_RES_MUL:
-            ptr      = &FN_PRFX(mul);
-            gp.tpb_x = 64;
-            break;
-        case CS_KERNEL_2D_SINGLE:
-        {
-            auto kernel = function_pool::get_kernel(fpkey(execPlan.execSeq[i]->length[0],
-                                                          execPlan.execSeq[i]->length[1],
-                                                          execPlan.execSeq[0]->precision));
-            ptr         = kernel.device_function;
-            if(!kernel.factors.empty())
-            {
-                // when old generator goes away, we will always have factors
-                gp.b_x = (execPlan.execSeq[i]->batch + kernel.batches_per_block - 1)
-                         / kernel.batches_per_block;
-                gp.tpb_x = kernel.threads_per_block;
-                lds      = execPlan.execSeq[i]->length[0] * execPlan.execSeq[i]->length[1]
-                      * kernel.batches_per_block;
-            }
-            else
-            {
-                // Run one threadblock per transform, since we're
-                // combining a row transform and a column transform in
-                // one kernel.  The transform must not cross threadblock
-                // boundaries, or else we are unable to make the row
-                // transform finish completely before starting the column
-                // transform.
-                gp.b_x   = execPlan.execSeq[i]->batch;
-                gp.tpb_x = Get2DSingleThreadCount(
-                    execPlan.execSeq[i]->length[0], execPlan.execSeq[i]->length[1], GetWGSAndNT);
-            }
-            // if we're doing 3D transform, we need to repeat the 2D
-            // transform in the 3rd dimension
-            if(execPlan.execSeq[i]->length.size() > 2)
-                gp.b_x *= execPlan.execSeq[i]->length[2];
-            break;
-        }
-        case CS_KERNEL_APPLY_CALLBACK:
-            ptr      = apply_real_callback;
-            gp.tpb_x = 64;
-            break;
-        default:
-            rocfft_cout << "should not be in this case" << std::endl;
-            rocfft_cout << "scheme: " << PrintScheme(execPlan.execSeq[i]->scheme) << std::endl;
-            assert(false);
-        }
-=======
         node->SetupGridParamAndFuncPtr(ptr, gp);
->>>>>>> 70f7b5bc
 
         execPlan.devFnCall.push_back(ptr);
         execPlan.gridParam.push_back(gp);
