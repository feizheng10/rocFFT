--- conflicted
+++ resolved
@@ -109,22 +109,12 @@
 // base args for out-of-place includes extra strides for output
 #define KERNEL_BASE_ARGS_IP(PRECISION)                                                    \
     const PRECISION* __restrict__, const size_t, const size_t* __restrict__,              \
-<<<<<<< HEAD
         const size_t* __restrict__, const size_t, const unsigned int, void* __restrict__, \
         void* __restrict__, uint32_t, void* __restrict__, void* __restrict__
 #define KERNEL_BASE_ARGS_OP(PRECISION)                                                            \
     const PRECISION* __restrict__, const size_t, const size_t* __restrict__,                      \
         const size_t* __restrict__, const size_t* __restrict__, const size_t, const unsigned int, \
         void* __restrict__, void* __restrict__, uint32_t, void* __restrict__, void* __restrict__
-=======
-        const size_t* __restrict__, const size_t, void* __restrict__, void* __restrict__, \
-        uint32_t, void* __restrict__, void* __restrict__
-
-#define KERNEL_BASE_ARGS_OP(PRECISION)                                                            \
-    const PRECISION* __restrict__, const size_t, const size_t* __restrict__,                      \
-        const size_t* __restrict__, const size_t* __restrict__, const size_t, void* __restrict__, \
-        void* __restrict__, uint32_t, void* __restrict__, void* __restrict__
->>>>>>> 8d8176f7
 
 #define GET_KERNEL_FUNC_CBTYPE(FWD, BACK, PRECISION, EBTYPE, CBTYPE)   \
     if(data->node->inStride[0] == 1 && data->node->outStride[0] == 1)  \
@@ -242,13 +232,6 @@
 
 // SBRC has COL_DIM, TRANSPOSE_TYPE template args and is always out-of-place
 #define GET_KERNEL_FUNC_CBTYPE_SBRC(FWD, BACK, PRECISION, COL_DIM, TRANSPOSE_TYPE, EBTYPE, CBTYPE) \
-<<<<<<< HEAD
-    if(data->node->direction == -1)                                                                \
-        kernel_func = FWD<PRECISION, SB_UNIT, COL_DIM, TRANSPOSE_TYPE, EBTYPE, CBTYPE>;            \
-    else                                                                                           \
-        kernel_func = BACK<PRECISION, SB_UNIT, COL_DIM, TRANSPOSE_TYPE, EBTYPE, CBTYPE>;
-
-=======
     if(data->node->inStride[0] == 1 && data->node->outStride[0] == 1)                              \
     {                                                                                              \
         if(data->node->direction == -1)                                                            \
@@ -263,7 +246,6 @@
         else                                                                                       \
             kernel_func = BACK<PRECISION, SB_NONUNIT, COL_DIM, TRANSPOSE_TYPE, EBTYPE, CBTYPE>;    \
     }
->>>>>>> 8d8176f7
 #define GET_KERNEL_FUNC_SBRC_CB(                                                       \
     FWD, BACK, PRECISION, COL_DIM, TRANSPOSE_TYPE, EBTYPE, BASE_ARGS, ...)             \
     void (*kernel_func)(BASE_ARGS(PRECISION), __VA_ARGS__) = nullptr;                  \
