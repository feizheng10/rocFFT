--- conflicted
+++ resolved
@@ -117,7 +117,6 @@
         const size_t* __restrict__, const size_t* __restrict__, const size_t, const unsigned int, \
         void* __restrict__, void* __restrict__, uint32_t, void* __restrict__, void* __restrict__
 
-<<<<<<< HEAD
 #define GET_KERNEL_FUNC_CBTYPE(FWD, BACK, PRECISION, CBTYPE)                                 \
     if(data->node->inStride[0] == 1 && data->node->outStride[0] == 1)                        \
     {                                                                                        \
@@ -153,31 +152,9 @@
                 kernel_func = BACK<PRECISION, SB_NONUNIT, EmbeddedType::NONE, CBTYPE>;       \
         }                                                                                    \
     }
-
 #define GET_KERNEL_FUNC(FWD, BACK, PRECISION, BASE_ARGS, ...)         \
     void (*kernel_func)(BASE_ARGS(PRECISION), __VA_ARGS__) = nullptr; \
     GET_KERNEL_FUNC_CBTYPE(FWD, BACK, PRECISION, CallbackType::NONE)
-
-=======
-#define GET_KERNEL_FUNC_CBTYPE(FWD, BACK, PRECISION, CBTYPE)                       \
-    if(data->node->inStride[0] == 1 && data->node->outStride[0] == 1)              \
-    {                                                                              \
-        if(data->node->direction == -1)                                            \
-            kernel_func = FWD<PRECISION, SB_UNIT, EmbeddedType::NONE, CBTYPE>;     \
-        else                                                                       \
-            kernel_func = BACK<PRECISION, SB_UNIT, EmbeddedType::NONE, CBTYPE>;    \
-    }                                                                              \
-    else                                                                           \
-    {                                                                              \
-        if(data->node->direction == -1)                                            \
-            kernel_func = FWD<PRECISION, SB_NONUNIT, EmbeddedType::NONE, CBTYPE>;  \
-        else                                                                       \
-            kernel_func = BACK<PRECISION, SB_NONUNIT, EmbeddedType::NONE, CBTYPE>; \
-    }
-#define GET_KERNEL_FUNC(FWD, BACK, PRECISION, BASE_ARGS, ...)         \
-    void (*kernel_func)(BASE_ARGS(PRECISION), __VA_ARGS__) = nullptr; \
-    GET_KERNEL_FUNC_CBTYPE(FWD, BACK, PRECISION, CallbackType::NONE)
->>>>>>> 13ad8614
 #define GET_KERNEL_FUNC_CB(FWD, BACK, PRECISION, BASE_ARGS, ...)         \
     void (*kernel_func)(BASE_ARGS(PRECISION), __VA_ARGS__) = nullptr;    \
     if(data->get_callback_type() == CallbackType::NONE)                  \
@@ -190,10 +167,6 @@
     const PRECISION* __restrict__, KERNEL_BASE_ARGS_IP(PRECISION)
 #define KERNEL_BASE_ARGS_OP_SBCC(PRECISION) \
     const PRECISION* __restrict__, KERNEL_BASE_ARGS_OP(PRECISION)
-<<<<<<< HEAD
-
-=======
->>>>>>> 13ad8614
 #define GET_KERNEL_FUNC_CBTYPE_SBCC(FWD, BACK, PRECISION, CBTYPE)                                  \
     if(data->node->inStride[0] == 1 && data->node->outStride[0] == 1)                              \
     {                                                                                              \
