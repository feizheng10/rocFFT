--- conflicted
+++ resolved
@@ -109,14 +109,12 @@
 // base args for out-of-place includes extra strides for output
 #define KERNEL_BASE_ARGS_IP(PRECISION)                                                    \
     const PRECISION* __restrict__, const size_t, const size_t* __restrict__,              \
-<<<<<<< HEAD
-        const size_t* __restrict__, const size_t, void* __restrict__, void* __restrict__, \
-        uint32_t, void* __restrict__, void* __restrict__
-
+        const size_t* __restrict__, const size_t, const unsigned int, void* __restrict__, \
+        void* __restrict__, uint32_t, void* __restrict__, void* __restrict__
 #define KERNEL_BASE_ARGS_OP(PRECISION)                                                            \
     const PRECISION* __restrict__, const size_t, const size_t* __restrict__,                      \
-        const size_t* __restrict__, const size_t* __restrict__, const size_t, void* __restrict__, \
-        void* __restrict__, uint32_t, void* __restrict__, void* __restrict__
+        const size_t* __restrict__, const size_t* __restrict__, const size_t, const unsigned int, \
+        void* __restrict__, void* __restrict__, uint32_t, void* __restrict__, void* __restrict__
 
 #define GET_KERNEL_FUNC_CBTYPE(FWD, BACK, PRECISION, EBTYPE, CBTYPE)   \
     if(data->node->inStride[0] == 1 && data->node->outStride[0] == 1)  \
@@ -132,28 +130,6 @@
             kernel_func = FWD<PRECISION, SB_NONUNIT, EBTYPE, CBTYPE>;  \
         else                                                           \
             kernel_func = BACK<PRECISION, SB_NONUNIT, EBTYPE, CBTYPE>; \
-=======
-        const size_t* __restrict__, const size_t, const unsigned int, void* __restrict__, \
-        void* __restrict__, uint32_t, void* __restrict__, void* __restrict__
-#define KERNEL_BASE_ARGS_OP(PRECISION)                                                            \
-    const PRECISION* __restrict__, const size_t, const size_t* __restrict__,                      \
-        const size_t* __restrict__, const size_t* __restrict__, const size_t, const unsigned int, \
-        void* __restrict__, void* __restrict__, uint32_t, void* __restrict__, void* __restrict__
-#define GET_KERNEL_FUNC_CBTYPE(FWD, BACK, PRECISION, CBTYPE)          \
-    if(data->node->inStride[0] == 1 && data->node->outStride[0] == 1) \
-    {                                                                 \
-        if(data->node->direction == -1)                               \
-            kernel_func = FWD<PRECISION, SB_UNIT, CBTYPE>;            \
-        else                                                          \
-            kernel_func = BACK<PRECISION, SB_UNIT, CBTYPE>;           \
-    }                                                                 \
-    else                                                              \
-    {                                                                 \
-        if(data->node->direction == -1)                               \
-            kernel_func = FWD<PRECISION, SB_NONUNIT, CBTYPE>;         \
-        else                                                          \
-            kernel_func = BACK<PRECISION, SB_NONUNIT, CBTYPE>;        \
->>>>>>> 11e17f15
     }
 
 #define GET_KERNEL_FUNC(FWD, BACK, PRECISION, EBTYPE, BASE_ARGS, ...) \
