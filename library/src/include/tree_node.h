--- conflicted
+++ resolved
@@ -103,10 +103,6 @@
     void        *twiddles;
     void        *twiddles_large;
     
-    size_t        *length_device;
-    size_t        *inStride_device;
-    size_t        *outStride_device;
-
     void        *devKernArg;
 
 public:
@@ -142,32 +138,12 @@
             node->twiddles_large = nullptr;
         }
 
-<<<<<<< HEAD
         if(node->devKernArg)
         {
             kargs_delete(node->devKernArg);
             node->devKernArg = nullptr;
         }
 
-=======
-        if(node->length_device)
-        {
-            device_pointer_delete(node->length_device);
-            node->length_device = nullptr;
-        }
-
-        if(node->inStride_device)
-        {
-            device_pointer_delete(node->inStride_device);
-            node->inStride_device = nullptr;
-        }
-
-        if(node->outStride_device)
-        {
-            device_pointer_delete(node->outStride_device);
-            node->outStride_device = nullptr;
-        }
->>>>>>> 00c0976f
         delete node;
     }
 
