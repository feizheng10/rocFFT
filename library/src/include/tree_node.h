// Copyright (c) 2016 - present Advanced Micro Devices, Inc. All rights reserved.
//
// Permission is hereby granted, free of charge, to any person obtaining a copy
// of this software and associated documentation files (the "Software"), to deal
// in the Software without restriction, including without limitation the rights
// to use, copy, modify, merge, publish, distribute, sublicense, and/or sell
// copies of the Software, and to permit persons to whom the Software is
// furnished to do so, subject to the following conditions:
//
// The above copyright notice and this permission notice shall be included in
// all copies or substantial portions of the Software.
//
// THE SOFTWARE IS PROVIDED "AS IS", WITHOUT WARRANTY OF ANY KIND, EXPRESS OR
// IMPLIED, INCLUDING BUT NOT LIMITED TO THE WARRANTIES OF MERCHANTABILITY,
// FITNESS FOR A PARTICULAR PURPOSE AND NONINFRINGEMENT.  IN NO EVENT SHALL THE
// AUTHORS OR COPYRIGHT HOLDERS BE LIABLE FOR ANY CLAIM, DAMAGES OR OTHER
// LIABILITY, WHETHER IN AN ACTION OF CONTRACT, TORT OR OTHERWISE, ARISING FROM,
// OUT OF OR IN CONNECTION WITH THE SOFTWARE OR THE USE OR OTHER DEALINGS IN
// THE SOFTWARE.

#ifndef TREE_NODE_H
#define TREE_NODE_H

#include <cstring>
#include <iostream>
#include <map>
#include <memory>
#include <vector>

#include "../../../shared/gpubuf.h"
#include "../device/kernels/callback.h"
#include "../device/kernels/common.h"
#include "kargs.h"
#include "rocfft_ostream.hpp"
#include "twiddles.h"
#include <hip/hip_runtime_api.h>

enum OperatingBuffer
{
    OB_UNINIT,
    OB_USER_IN,
    OB_USER_OUT,
    OB_TEMP,
    OB_TEMP_CMPLX_FOR_REAL,
    OB_TEMP_BLUESTEIN,
};

enum ComputeScheme
{
    CS_NONE,
    CS_KERNEL_STOCKHAM,
    CS_KERNEL_STOCKHAM_BLOCK_CC,
    CS_KERNEL_STOCKHAM_BLOCK_RC,
    CS_KERNEL_STOCKHAM_BLOCK_CR, // not implemented yet
    CS_KERNEL_TRANSPOSE,
    CS_KERNEL_TRANSPOSE_XY_Z,
    CS_KERNEL_TRANSPOSE_Z_XY,

    CS_KERNEL_STOCKHAM_TRANSPOSE_XY_Z,
    CS_KERNEL_STOCKHAM_TRANSPOSE_Z_XY,
    CS_KERNEL_STOCKHAM_R_TO_CMPLX_TRANSPOSE_Z_XY,

    CS_REAL_TRANSFORM_USING_CMPLX,
    CS_KERNEL_COPY_R_TO_CMPLX,
    CS_KERNEL_COPY_CMPLX_TO_HERM,
    CS_KERNEL_COPY_HERM_TO_CMPLX,
    CS_KERNEL_COPY_CMPLX_TO_R,

    CS_REAL_TRANSFORM_EVEN,
    CS_KERNEL_R_TO_CMPLX,
    CS_KERNEL_R_TO_CMPLX_TRANSPOSE,
    CS_KERNEL_CMPLX_TO_R,
    CS_KERNEL_TRANSPOSE_CMPLX_TO_R,
    CS_REAL_2D_EVEN,
    CS_REAL_3D_EVEN,
    CS_KERNEL_APPLY_CALLBACK,

    CS_BLUESTEIN,
    CS_KERNEL_CHIRP,
    CS_KERNEL_PAD_MUL,
    CS_KERNEL_FFT_MUL,
    CS_KERNEL_RES_MUL,

    CS_L1D_TRTRT,
    CS_L1D_CC,
    CS_L1D_CRT,

    CS_2D_STRAIGHT, // not implemented yet
    CS_2D_RTRT,
    CS_2D_RC,
    CS_KERNEL_2D_STOCKHAM_BLOCK_CC, // not implemented yet
    CS_KERNEL_2D_SINGLE,

    CS_3D_STRAIGHT, // not implemented yet
    CS_3D_TRTRTR,
    CS_3D_RTRT,
    CS_3D_BLOCK_RC,
    CS_3D_BLOCK_CR,
    CS_3D_RC,
    CS_KERNEL_3D_STOCKHAM_BLOCK_CC, // not implemented yet
    CS_KERNEL_3D_SINGLE // not implemented yet
};

enum NodeType
{
    NT_UNDEFINED, // un init
    NT_INTERNAL, // an internal node contains childrens
    NT_LEAF, // a leaf node represents a kernel and has no childrens
};

std::string PrintScheme(ComputeScheme cs);
std::string PrintOperatingBuffer(const OperatingBuffer ob);
std::string PrintOperatingBufferCode(const OperatingBuffer ob);
std::string PrintSBRCTransposeType(const SBRC_TRANSPOSE_TYPE ty);

typedef void (*DevFnCall)(const void*, void*);

struct GridParam
{
    unsigned int b_x, b_y, b_z; // in HIP, the data type of dimensions of work
    // items, work groups is unsigned int
    unsigned int tpb_x, tpb_y, tpb_z;
    unsigned int lds_bytes; // dynamic LDS allocation size

    GridParam()
        : b_x(1)
        , b_y(1)
        , b_z(1)
        , tpb_x(1)
        , tpb_y(1)
        , tpb_z(1)
        , lds_bytes(0)
    {
    }
};

static bool is_diagonal_sbrc_3D_length(size_t len)
{
    // SBRC diagonal-transpose dimensions are currently 128, 256
    return len == 128 || len == 256;
}

static bool is_cube_size(const std::vector<size_t>& length)
{
    return length.size() == 3 && length[0] == length[1] && length[1] == length[2];
}

class TreeNode;

// The mininal tree node data needed to decide the scheme
struct NodeMetaData
{
    size_t                  batch     = 1;
    size_t                  dimension = 1;
    std::vector<size_t>     length;
    std::vector<size_t>     inStride, outStride;
    size_t                  iDist = 0, oDist = 0;
    size_t                  iOffset = 0, oOffset = 0;
    int                     direction    = -1;
    rocfft_result_placement placement    = rocfft_placement_inplace;
    rocfft_precision        precision    = rocfft_precision_single;
    rocfft_array_type       inArrayType  = rocfft_array_type_unset;
    rocfft_array_type       outArrayType = rocfft_array_type_unset;

    NodeMetaData(TreeNode* refNode);
};

class TreeNode
{
    friend class NodeFactory;

protected:
    TreeNode(TreeNode* p)
        : parent(p)
    {
        if(p != nullptr)
        {
            precision = p->precision;
            batch     = p->batch;
            direction = p->direction;
        }
    }

    // Compute the large twd decomposition base
    size_t large_twiddle_base(size_t length, bool use3Steps);

public:
    // node type: internal node or leaf node, or un-defined (un-init)
    NodeType nodeType = NT_UNDEFINED;

    // Batch size
    size_t batch = 1;

    // Transform dimension - note this can be different from data dimension, user
    // provided
    size_t dimension = 1;

    // Length of the FFT in each dimension, internal value
    std::vector<size_t> length;

    // Stride of the FFT in each dimension
    std::vector<size_t> inStride, outStride;

    // Distance between consecutive batch members:
    size_t iDist = 0, oDist = 0;

    // Offsets to start of data in buffer:
    size_t iOffset = 0, oOffset = 0;

    // Direction of the transform (-1: forward, +1: inverse)
    int direction = -1;

    // The number of padding at the end of each row in lds
    unsigned int lds_padding = 0;

    // Data format parameters:
    rocfft_result_placement placement    = rocfft_placement_inplace;
    rocfft_precision        precision    = rocfft_precision_single;
    rocfft_array_type       inArrayType  = rocfft_array_type_unset;
    rocfft_array_type       outArrayType = rocfft_array_type_unset;

    // Extra twiddle multiplication for large 1D
    size_t large1D = 0;
    // decompose large twiddle to product of 256(8) or 128(7) or 64(6)...or 16(4)
    // default is 8, and sbcc could be dynamically decomposed
    size_t largeTwdBase = 8;
    // flag indicating if using the 3-step decomp. for large twiddle? (16^3, 32^3, 64^3)
    // if false, always use 8 as the base (256*256*256....)
    bool largeTwd3Steps = false;

    // embedded C2R/R2C pre/post processing
    EmbeddedType ebtype = EmbeddedType::NONE;

    // Tree structure:
    // non-owning pointer to parent node, may be null
    TreeNode* parent = nullptr;
    // owned pointers to children
    std::vector<std::unique_ptr<TreeNode>> childNodes;

    // FIXME: document
    ComputeScheme   scheme = CS_NONE;
    OperatingBuffer obIn = OB_UNINIT, obOut = OB_UNINIT;

    // FIXME: document
    size_t lengthBlue = 0;

    // Device pointers:
    gpubuf           twiddles;
    gpubuf           twiddles_large;
    gpubuf_t<size_t> devKernArg;

    // callback parameters
    UserCallbacks callbacks;

    // comments inserted by optimization passes to explain changes done
    // to the node
    std::vector<std::string> comments;

public:
    // Disallow copy constructor:
    TreeNode(const TreeNode&) = delete;

    // for the derived class
    virtual ~TreeNode() = default;

    // Disallow assignment operator:
    TreeNode& operator=(const TreeNode&) = delete;

    // Copy data from another node (to a fused node)
    void CopyNodeData(const TreeNode& srcNode);

    // Copy data from the NodeMetaData (after deciding scheme)
    void CopyNodeData(const NodeMetaData& data);

    bool isRootNode();
    bool isLeafNode();

    virtual void RecursiveBuildTree(); // Main tree builder: override by child
    virtual void SanityCheck();

<<<<<<< HEAD
    // Main tree builder:
    void RecursiveBuildTree();

    bool use_CS_2D_SINGLE(); // To determine using scheme CS_KERNEL_2D_SINGLE or not
    bool use_CS_2D_RC(); // To determine using scheme CS_2D_RC or not
    bool use_CS_3D_BLOCK_RC();
    // how many SBRC kernels can we put into a 3D transform?
    size_t count_3D_SBRC_nodes();

    bool use_CS_3D_RC();

    //To determine fusing CS_KERNEL_STOCKHAM and following CS_KERNEL_TRANSPOSE_Z_XY
    bool use_CS_KERNEL_TRANSPOSE_Z_XY();

    // Real-complex and complex-real node builders:
    void build_real();
    void build_real_embed();
    void build_real_even_1D(bool fuse_pre_post_processing = false);
    void build_real_even_2D();
    void build_real_even_3D();

    // 1D node builders:
    void build_1D();
    void build_1DBluestein();
    void build_1DCS_L1D_TRTRT(const size_t divLength0, const size_t divLength1);
    void build_1DCS_L1D_CC(const size_t divLength0, const size_t divLength1);
    void build_1DCS_L1D_CRT(const size_t divLength0, const size_t divLength1);

    // 2D node builders:
    void build_CS_2D_RTRT();
    void build_CS_2D_RC();

    // 3D node builders:
    // 3D 4 node builder, R: 2D FFTs, T: transpose XY_Z, R: row FFTs, T: transpose Z_XY
    void build_CS_3D_RTRT();
    // 3D 6 node builder, T: transpose Z_XY, R: row FFTs, T: transpose Z_XY, R: row FFTs, T: transpose Z_XY, R: row FFTs
    void build_CS_3D_TRTRTR();
    // 3D 3-5 node builder.  Uses 3D SBRC kernels fused with
    // transpose for each dimension when possible to do row FFTs +
    // transpose, falls back to separate kernels for row FFTs +
    // transpose XY_Z when not possible.
    void build_CS_3D_BLOCK_RC();
    void build_CS_3D_BLOCK_CR();
    // 3D 2 node builder, R: 2D FFTs, C: SBCC
    // 2D FFTs could be 2D_SINGLE: results in one 2DFFT + one SBCC, or
    //                  2D_RC: result in (one row FFT + one SBCC) + one SBCC, or
    //                  2D_RTRT: ...
    void build_CS_3D_RC();
=======
    // fusing CS_KERNEL_STOCKHAM and CS_KERNEL_TRANSPOSE_Z_XY ?
    bool fuse_CS_KERNEL_TRANSPOSE_Z_XY();
>>>>>>> 70f7b5bc

    // State maintained while traversing the tree.
    //
    // Preparation and execution of the tree basically involves a
    // depth-first traversal.  At each step, the logic working on a
    // node could want to know details of:
    //
    // 1. the node itself (i.e. this)
    // 2. the node's parent (i.e. this->parent), if present
    // 3. the most recently traversed leaf node, which may be:
    //    - not present, or
    //    - an earlier sibling of this node, or
    //    - the last leaf visited from some other parent
    // 4. the root node's input/output parameters
    //
    // The TraverseState struct stores 3 and 4.
    struct TraverseState;
    // Assign the input buffer for this kernel
    void SetInputBuffer(TraverseState& state);

    // Buffer assignment:
<<<<<<< HEAD
    void TraverseTreeAssignBuffersLogicA(TraverseState&   state,
                                         OperatingBuffer& flipIn,
                                         OperatingBuffer& flipOut,
                                         OperatingBuffer& obOutBuf);
    void assign_buffers_CS_REAL_TRANSFORM_USING_CMPLX(TraverseState&   state,
                                                      OperatingBuffer& flipIn,
                                                      OperatingBuffer& flipOut,
                                                      OperatingBuffer& obOutBuf);
    void assign_buffers_CS_REAL_TRANSFORM_EVEN(TraverseState&   state,
                                               OperatingBuffer& flipIn,
                                               OperatingBuffer& flipOut,
                                               OperatingBuffer& obOutBuf);
    void assign_buffers_CS_REAL_2D_EVEN(TraverseState&   state,
                                        OperatingBuffer& flipIn,
                                        OperatingBuffer& flipOut,
                                        OperatingBuffer& obOutBuf);
    void assign_buffers_CS_REAL_3D_EVEN(TraverseState&   state,
                                        OperatingBuffer& flipIn,
                                        OperatingBuffer& flipOut,
                                        OperatingBuffer& obOutBuf);
    void assign_buffers_CS_BLUESTEIN(TraverseState&   state,
                                     OperatingBuffer& flipIn,
                                     OperatingBuffer& flipOut,
                                     OperatingBuffer& obOutBuf);
    void assign_buffers_CS_L1D_TRTRT(TraverseState&   state,
                                     OperatingBuffer& flipIn,
                                     OperatingBuffer& flipOut,
                                     OperatingBuffer& obOutBuf);
    void assign_buffers_CS_L1D_CC(TraverseState&   state,
                                  OperatingBuffer& flipIn,
                                  OperatingBuffer& flipOut,
                                  OperatingBuffer& obOutBuf);
    void assign_buffers_CS_L1D_CRT(TraverseState&   state,
                                   OperatingBuffer& flipIn,
                                   OperatingBuffer& flipOut,
                                   OperatingBuffer& obOutBuf);
    void assign_buffers_CS_RTRT(TraverseState&   state,
                                OperatingBuffer& flipIn,
                                OperatingBuffer& flipOut,
                                OperatingBuffer& obOutBuf);
    void assign_buffers_CS_RC(TraverseState&   state,
                              OperatingBuffer& flipIn,
                              OperatingBuffer& flipOut,
                              OperatingBuffer& obOutBuf);
    void assign_buffers_CS_3D_TRTRTR(TraverseState&   state,
                                     OperatingBuffer& flipIn,
                                     OperatingBuffer& flipOut,
                                     OperatingBuffer& obOutBuf);
    void assign_buffers_CS_3D_BLOCK_RC(TraverseState&   state,
                                       OperatingBuffer& flipIn,
                                       OperatingBuffer& flipOut,
                                       OperatingBuffer& obOutBuf);
    void assign_buffers_CS_3D_BLOCK_CR(TraverseState&   state,
                                       OperatingBuffer& flipIn,
                                       OperatingBuffer& flipOut,
                                       OperatingBuffer& obOutBuf);
=======
    virtual void AssignBuffers(TraverseState&   state,
                               OperatingBuffer& flipIn,
                               OperatingBuffer& flipOut,
                               OperatingBuffer& obOutBuf);
>>>>>>> 70f7b5bc

    // Set placement variable and in/out array types
    virtual void TraverseTreeAssignPlacementsLogicA(rocfft_array_type rootIn,
                                                    rocfft_array_type rootOut);

    // Set strides and distances:
<<<<<<< HEAD
    void TraverseTreeAssignParamsLogicA();
    void assign_params_CS_REAL_TRANSFORM_USING_CMPLX();
    void assign_params_CS_REAL_TRANSFORM_EVEN();
    void assign_params_CS_REAL_2D_EVEN();
    void assign_params_CS_REAL_3D_EVEN();
    void assign_params_CS_L1D_CC();
    void assign_params_CS_L1D_CRT();
    void assign_params_CS_BLUESTEIN();
    void assign_params_CS_L1D_TRTRT();
    void assign_params_CS_2D_RTRT();
    void assign_params_CS_2D_RC_STRAIGHT();
    void assign_params_CS_3D_RTRT();
    void assign_params_CS_3D_BLOCK_RC();
    void assign_params_CS_3D_BLOCK_CR();
    void assign_params_CS_3D_TRTRTR();
    void assign_params_CS_3D_RC_STRAIGHT();
=======
    virtual void AssignParams();
>>>>>>> 70f7b5bc

    // Determine work memory requirements:
    void TraverseTreeCollectLeafsLogicA(std::vector<TreeNode*>& seq,
                                        size_t&                 tmpBufSize,
                                        size_t&                 cmplxForRealSize,
                                        size_t&                 blueSize,
                                        size_t&                 chirpSize);

    // Output plan information for debug purposes:
    void Print(rocfft_ostream& os = rocfft_cout, int indent = 0) const;

    // logic B - using in-place transposes, todo
    //void RecursiveBuildTreeLogicB();

    void RecursiveRemoveNode(TreeNode* node);

    // insert a newNode before the node "pos"
    void RecursiveInsertNode(TreeNode* pos, std::unique_ptr<TreeNode>& newNode);

    virtual bool CreateDevKernelArgs()                                     = 0;
    virtual bool CreateTwiddleTableResource()                              = 0;
    virtual void SetupGridParamAndFuncPtr(DevFnCall& fnPtr, GridParam& gp) = 0;

protected:
    virtual void BuildTree_internal() = 0;
    virtual void AssignBuffers_internal(TraverseState&   state,
                                        OperatingBuffer& flipIn,
                                        OperatingBuffer& flipOut,
                                        OperatingBuffer& obOutBuf)
        = 0;
    virtual void AssignParams_internal() = 0;
};

class InternalNode : public TreeNode
{
    friend class NodeFactory;

protected:
    InternalNode(TreeNode* p)
        : TreeNode(p)
    {
        nodeType = NT_INTERNAL;
    }

    virtual bool CreateDevKernelArgs()
    {
        throw std::runtime_error("Shouldn't call CreateDevKernelArgs in a non-LeafNode");
        return false;
    }

    virtual bool CreateTwiddleTableResource()
    {
        throw std::runtime_error("Shouldn't call CreateTwiddleTableResource in a non-LeafNode");
        return false;
    }

    virtual void SetupGridParamAndFuncPtr(DevFnCall& fnPtr, GridParam& gp)
    {
        throw std::runtime_error("Shouldn't call SetupGridParamAndFuncPtr in a non-LeafNode");
    }
};

class LeafNode : public InternalNode
{
    friend class NodeFactory;

protected:
    LeafNode(TreeNode* p, ComputeScheme s)
        : InternalNode(p)
    {
        nodeType = NT_LEAF;
        scheme   = s;
    }

    bool                externalKernel = false;
    bool                need_twd_table = false;
    bool                twd_no_radices = false;
    bool                twd_attach_2N  = false;
    std::vector<size_t> kernelFactors  = {};
    size_t              bwd            = 1; // bwd, wgs, lds are for grid param lds_bytes
    size_t              wgs            = 0;
    size_t              lds            = 0;

    void           BuildTree_internal() final {} // nothing to do in leaf node
    void           AssignBuffers_internal(TraverseState&   state,
                                          OperatingBuffer& flipIn,
                                          OperatingBuffer& flipOut,
                                          OperatingBuffer& obOutBuf) override;
    void           AssignParams_internal() final {} // nothing to do in leaf node
    bool           CreateLargeTwdTable();
    virtual size_t GetTwiddleTableLength();
    virtual void   KernelCheck();
    virtual void   SetupGPAndFnPtr_internal(DevFnCall& fnPtr, GridParam& gp) = 0;

public:
    void SanityCheck() override;
    bool CreateDevKernelArgs() override;
    bool CreateTwiddleTableResource() override;
    void SetupGridParamAndFuncPtr(DevFnCall& fnPtr, GridParam& gp) override;
};

/*****************************************************
 * CS_KERNEL_TRANSPOSE
 * CS_KERNEL_TRANSPOSE_XY_Z
 * CS_KERNEL_TRANSPOSE_Z_XY
 *****************************************************/
class TransposeNode : public LeafNode
{
    friend class NodeFactory;

protected:
    TransposeNode(TreeNode* p, ComputeScheme s)
        : LeafNode(p, s)
    {
    }

    void SetupGPAndFnPtr_internal(DevFnCall& fnPtr, GridParam& gp) override;
};

struct ExecPlan
{
    // shared pointer allows for ExecPlans to be copyable
    std::shared_ptr<TreeNode> rootPlan;

    // non-owning pointers to the leaf-node children of rootPlan, which
    // are the nodes that do actual work
    std::vector<TreeNode*> execSeq;

    std::vector<DevFnCall> devFnCall;
    std::vector<GridParam> gridParam;

    hipDeviceProp_t deviceProp;

    // these sizes count in complex elements
    size_t workBufSize      = 0;
    size_t tmpWorkBufSize   = 0;
    size_t copyWorkBufSize  = 0;
    size_t blueWorkBufSize  = 0;
    size_t chirpWorkBufSize = 0;

    size_t WorkBufBytes(size_t base_type_size)
    {
        // base type is the size of one real, work buf counts in
        // complex numbers
        return workBufSize * 2 * base_type_size;
    }
};

void ProcessNode(ExecPlan& execPlan);
void PrintNode(rocfft_ostream& os, const ExecPlan& execPlan);

#endif // TREE_NODE_H<|MERGE_RESOLUTION|>--- conflicted
+++ resolved
@@ -278,59 +278,8 @@
     virtual void RecursiveBuildTree(); // Main tree builder: override by child
     virtual void SanityCheck();
 
-<<<<<<< HEAD
-    // Main tree builder:
-    void RecursiveBuildTree();
-
-    bool use_CS_2D_SINGLE(); // To determine using scheme CS_KERNEL_2D_SINGLE or not
-    bool use_CS_2D_RC(); // To determine using scheme CS_2D_RC or not
-    bool use_CS_3D_BLOCK_RC();
-    // how many SBRC kernels can we put into a 3D transform?
-    size_t count_3D_SBRC_nodes();
-
-    bool use_CS_3D_RC();
-
-    //To determine fusing CS_KERNEL_STOCKHAM and following CS_KERNEL_TRANSPOSE_Z_XY
-    bool use_CS_KERNEL_TRANSPOSE_Z_XY();
-
-    // Real-complex and complex-real node builders:
-    void build_real();
-    void build_real_embed();
-    void build_real_even_1D(bool fuse_pre_post_processing = false);
-    void build_real_even_2D();
-    void build_real_even_3D();
-
-    // 1D node builders:
-    void build_1D();
-    void build_1DBluestein();
-    void build_1DCS_L1D_TRTRT(const size_t divLength0, const size_t divLength1);
-    void build_1DCS_L1D_CC(const size_t divLength0, const size_t divLength1);
-    void build_1DCS_L1D_CRT(const size_t divLength0, const size_t divLength1);
-
-    // 2D node builders:
-    void build_CS_2D_RTRT();
-    void build_CS_2D_RC();
-
-    // 3D node builders:
-    // 3D 4 node builder, R: 2D FFTs, T: transpose XY_Z, R: row FFTs, T: transpose Z_XY
-    void build_CS_3D_RTRT();
-    // 3D 6 node builder, T: transpose Z_XY, R: row FFTs, T: transpose Z_XY, R: row FFTs, T: transpose Z_XY, R: row FFTs
-    void build_CS_3D_TRTRTR();
-    // 3D 3-5 node builder.  Uses 3D SBRC kernels fused with
-    // transpose for each dimension when possible to do row FFTs +
-    // transpose, falls back to separate kernels for row FFTs +
-    // transpose XY_Z when not possible.
-    void build_CS_3D_BLOCK_RC();
-    void build_CS_3D_BLOCK_CR();
-    // 3D 2 node builder, R: 2D FFTs, C: SBCC
-    // 2D FFTs could be 2D_SINGLE: results in one 2DFFT + one SBCC, or
-    //                  2D_RC: result in (one row FFT + one SBCC) + one SBCC, or
-    //                  2D_RTRT: ...
-    void build_CS_3D_RC();
-=======
     // fusing CS_KERNEL_STOCKHAM and CS_KERNEL_TRANSPOSE_Z_XY ?
     bool fuse_CS_KERNEL_TRANSPOSE_Z_XY();
->>>>>>> 70f7b5bc
 
     // State maintained while traversing the tree.
     //
@@ -352,95 +301,17 @@
     void SetInputBuffer(TraverseState& state);
 
     // Buffer assignment:
-<<<<<<< HEAD
-    void TraverseTreeAssignBuffersLogicA(TraverseState&   state,
-                                         OperatingBuffer& flipIn,
-                                         OperatingBuffer& flipOut,
-                                         OperatingBuffer& obOutBuf);
-    void assign_buffers_CS_REAL_TRANSFORM_USING_CMPLX(TraverseState&   state,
-                                                      OperatingBuffer& flipIn,
-                                                      OperatingBuffer& flipOut,
-                                                      OperatingBuffer& obOutBuf);
-    void assign_buffers_CS_REAL_TRANSFORM_EVEN(TraverseState&   state,
-                                               OperatingBuffer& flipIn,
-                                               OperatingBuffer& flipOut,
-                                               OperatingBuffer& obOutBuf);
-    void assign_buffers_CS_REAL_2D_EVEN(TraverseState&   state,
-                                        OperatingBuffer& flipIn,
-                                        OperatingBuffer& flipOut,
-                                        OperatingBuffer& obOutBuf);
-    void assign_buffers_CS_REAL_3D_EVEN(TraverseState&   state,
-                                        OperatingBuffer& flipIn,
-                                        OperatingBuffer& flipOut,
-                                        OperatingBuffer& obOutBuf);
-    void assign_buffers_CS_BLUESTEIN(TraverseState&   state,
-                                     OperatingBuffer& flipIn,
-                                     OperatingBuffer& flipOut,
-                                     OperatingBuffer& obOutBuf);
-    void assign_buffers_CS_L1D_TRTRT(TraverseState&   state,
-                                     OperatingBuffer& flipIn,
-                                     OperatingBuffer& flipOut,
-                                     OperatingBuffer& obOutBuf);
-    void assign_buffers_CS_L1D_CC(TraverseState&   state,
-                                  OperatingBuffer& flipIn,
-                                  OperatingBuffer& flipOut,
-                                  OperatingBuffer& obOutBuf);
-    void assign_buffers_CS_L1D_CRT(TraverseState&   state,
-                                   OperatingBuffer& flipIn,
-                                   OperatingBuffer& flipOut,
-                                   OperatingBuffer& obOutBuf);
-    void assign_buffers_CS_RTRT(TraverseState&   state,
-                                OperatingBuffer& flipIn,
-                                OperatingBuffer& flipOut,
-                                OperatingBuffer& obOutBuf);
-    void assign_buffers_CS_RC(TraverseState&   state,
-                              OperatingBuffer& flipIn,
-                              OperatingBuffer& flipOut,
-                              OperatingBuffer& obOutBuf);
-    void assign_buffers_CS_3D_TRTRTR(TraverseState&   state,
-                                     OperatingBuffer& flipIn,
-                                     OperatingBuffer& flipOut,
-                                     OperatingBuffer& obOutBuf);
-    void assign_buffers_CS_3D_BLOCK_RC(TraverseState&   state,
-                                       OperatingBuffer& flipIn,
-                                       OperatingBuffer& flipOut,
-                                       OperatingBuffer& obOutBuf);
-    void assign_buffers_CS_3D_BLOCK_CR(TraverseState&   state,
-                                       OperatingBuffer& flipIn,
-                                       OperatingBuffer& flipOut,
-                                       OperatingBuffer& obOutBuf);
-=======
     virtual void AssignBuffers(TraverseState&   state,
                                OperatingBuffer& flipIn,
                                OperatingBuffer& flipOut,
                                OperatingBuffer& obOutBuf);
->>>>>>> 70f7b5bc
 
     // Set placement variable and in/out array types
     virtual void TraverseTreeAssignPlacementsLogicA(rocfft_array_type rootIn,
                                                     rocfft_array_type rootOut);
 
     // Set strides and distances:
-<<<<<<< HEAD
-    void TraverseTreeAssignParamsLogicA();
-    void assign_params_CS_REAL_TRANSFORM_USING_CMPLX();
-    void assign_params_CS_REAL_TRANSFORM_EVEN();
-    void assign_params_CS_REAL_2D_EVEN();
-    void assign_params_CS_REAL_3D_EVEN();
-    void assign_params_CS_L1D_CC();
-    void assign_params_CS_L1D_CRT();
-    void assign_params_CS_BLUESTEIN();
-    void assign_params_CS_L1D_TRTRT();
-    void assign_params_CS_2D_RTRT();
-    void assign_params_CS_2D_RC_STRAIGHT();
-    void assign_params_CS_3D_RTRT();
-    void assign_params_CS_3D_BLOCK_RC();
-    void assign_params_CS_3D_BLOCK_CR();
-    void assign_params_CS_3D_TRTRTR();
-    void assign_params_CS_3D_RC_STRAIGHT();
-=======
     virtual void AssignParams();
->>>>>>> 70f7b5bc
 
     // Determine work memory requirements:
     void TraverseTreeCollectLeafsLogicA(std::vector<TreeNode*>& seq,
