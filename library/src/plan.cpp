--- conflicted
+++ resolved
@@ -5037,14 +5037,8 @@
                || (parent->scheme == CS_REAL_2D_EVEN && parent->direction == 1))
                 continue;
         }
-<<<<<<< HEAD
-        size_t wgs, numTrans;
-        DetermineSizes(stockham->length[0], wgs, numTrans);
-        if(numTrans < 2)
-=======
 
         if(!canOptimizeWithStrides(stockham))
->>>>>>> 545e1377
             continue;
 
         auto next = it + 1;
