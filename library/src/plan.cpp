// Copyright (c) 2016 - present Advanced Micro Devices, Inc. All rights reserved.
//
// Permission is hereby granted, free of charge, to any person obtaining a copy
// of this software and associated documentation files (the "Software"), to deal
// in the Software without restriction, including without limitation the rights
// to use, copy, modify, merge, publish, distribute, sublicense, and/or sell
// copies of the Software, and to permit persons to whom the Software is
// furnished to do so, subject to the following conditions:
//
// The above copyright notice and this permission notice shall be included in
// all copies or substantial portions of the Software.
//
// THE SOFTWARE IS PROVIDED "AS IS", WITHOUT WARRANTY OF ANY KIND, EXPRESS OR
// IMPLIED, INCLUDING BUT NOT LIMITED TO THE WARRANTIES OF MERCHANTABILITY,
// FITNESS FOR A PARTICULAR PURPOSE AND NONINFRINGEMENT.  IN NO EVENT SHALL THE
// AUTHORS OR COPYRIGHT HOLDERS BE LIABLE FOR ANY CLAIM, DAMAGES OR OTHER
// LIABILITY, WHETHER IN AN ACTION OF CONTRACT, TORT OR OTHERWISE, ARISING FROM,
// OUT OF OR IN CONNECTION WITH THE SOFTWARE OR THE USE OR OTHER DEALINGS IN
// THE SOFTWARE.

#include "plan.h"
#include "function_pool.h"
#include "hip/hip_runtime_api.h"
#include "logging.h"
#include "private.h"
#include "radix_table.h"
#include "repo.h"
#include "rocfft-version.h"
#include "rocfft.h"
#include "rocfft_ostream.hpp"

#include <algorithm>
#include <assert.h>
#include <map>
#include <numeric>
#include <set>
#include <sstream>
#include <vector>

#define TO_STR2(x) #x
#define TO_STR(x) TO_STR2(x)
#define ENUMSTR(x) x, TO_STR(x)

// clang-format off
#define ROCFFT_VERSION_STRING (TO_STR(rocfft_version_major) "." \
                               TO_STR(rocfft_version_minor) "." \
                               TO_STR(rocfft_version_patch) "." \
                               TO_STR(rocfft_version_tweak) )
// clang-format on

std::string PrintScheme(ComputeScheme cs)
{
    const std::map<ComputeScheme, const char*> ComputeSchemetoString
        = {{ENUMSTR(CS_NONE)},
           {ENUMSTR(CS_KERNEL_STOCKHAM)},
           {ENUMSTR(CS_KERNEL_STOCKHAM_BLOCK_CC)},
           {ENUMSTR(CS_KERNEL_STOCKHAM_BLOCK_RC)},
           {ENUMSTR(CS_KERNEL_STOCKHAM_BLOCK_CR)},
           {ENUMSTR(CS_KERNEL_TRANSPOSE)},
           {ENUMSTR(CS_KERNEL_TRANSPOSE_XY_Z)},
           {ENUMSTR(CS_KERNEL_TRANSPOSE_Z_XY)},

           {ENUMSTR(CS_REAL_TRANSFORM_USING_CMPLX)},
           {ENUMSTR(CS_KERNEL_COPY_R_TO_CMPLX)},
           {ENUMSTR(CS_KERNEL_COPY_CMPLX_TO_HERM)},
           {ENUMSTR(CS_KERNEL_COPY_HERM_TO_CMPLX)},
           {ENUMSTR(CS_KERNEL_COPY_CMPLX_TO_R)},

           {ENUMSTR(CS_KERNEL_STOCKHAM_TRANSPOSE_XY_Z)},
           {ENUMSTR(CS_KERNEL_STOCKHAM_TRANSPOSE_Z_XY)},
           {ENUMSTR(CS_KERNEL_STOCKHAM_R_TO_CMPLX_TRANSPOSE_Z_XY)},

           {ENUMSTR(CS_REAL_TRANSFORM_EVEN)},
           {ENUMSTR(CS_KERNEL_R_TO_CMPLX)},
           {ENUMSTR(CS_KERNEL_R_TO_CMPLX_TRANSPOSE)},
           {ENUMSTR(CS_KERNEL_CMPLX_TO_R)},
           {ENUMSTR(CS_KERNEL_TRANSPOSE_CMPLX_TO_R)},
           {ENUMSTR(CS_REAL_2D_EVEN)},
           {ENUMSTR(CS_REAL_3D_EVEN)},
           {ENUMSTR(CS_KERNEL_APPLY_CALLBACK)},

           {ENUMSTR(CS_BLUESTEIN)},
           {ENUMSTR(CS_KERNEL_CHIRP)},
           {ENUMSTR(CS_KERNEL_PAD_MUL)},
           {ENUMSTR(CS_KERNEL_FFT_MUL)},
           {ENUMSTR(CS_KERNEL_RES_MUL)},

           {ENUMSTR(CS_L1D_TRTRT)},
           {ENUMSTR(CS_L1D_CC)},
           {ENUMSTR(CS_L1D_CRT)},

           {ENUMSTR(CS_2D_STRAIGHT)},
           {ENUMSTR(CS_2D_RTRT)},
           {ENUMSTR(CS_2D_RC)},
           {ENUMSTR(CS_KERNEL_2D_STOCKHAM_BLOCK_CC)},
           {ENUMSTR(CS_KERNEL_2D_SINGLE)},

           {ENUMSTR(CS_3D_STRAIGHT)},
           {ENUMSTR(CS_3D_TRTRTR)},
           {ENUMSTR(CS_3D_RTRT)},
           {ENUMSTR(CS_3D_BLOCK_RC)},
           {ENUMSTR(CS_3D_BLOCK_CR)},
           {ENUMSTR(CS_3D_RC)},
           {ENUMSTR(CS_KERNEL_3D_STOCKHAM_BLOCK_CC)},
           {ENUMSTR(CS_KERNEL_3D_SINGLE)}};

    return ComputeSchemetoString.at(cs);
}

std::string PrintOperatingBuffer(const OperatingBuffer ob)
{
    const std::map<OperatingBuffer, const char*> BuffertoString
        = {{ENUMSTR(OB_UNINIT)},
           {ENUMSTR(OB_USER_IN)},
           {ENUMSTR(OB_USER_OUT)},
           {ENUMSTR(OB_TEMP)},
           {ENUMSTR(OB_TEMP_CMPLX_FOR_REAL)},
           {ENUMSTR(OB_TEMP_BLUESTEIN)}};
    return BuffertoString.at(ob);
}

std::string PrintOperatingBufferCode(const OperatingBuffer ob)
{
    const std::map<OperatingBuffer, const char*> BuffertoString = {{OB_UNINIT, "ERR"},
                                                                   {OB_USER_IN, "A"},
                                                                   {OB_USER_OUT, "B"},
                                                                   {OB_TEMP, "T"},
                                                                   {OB_TEMP_CMPLX_FOR_REAL, "C"},
                                                                   {OB_TEMP_BLUESTEIN, "S"}};
    return BuffertoString.at(ob);
}

rocfft_status rocfft_plan_description_set_scale_float(rocfft_plan_description description,
                                                      const float             scale)
{
    description->scale = scale;
    return rocfft_status_success;
}

rocfft_status rocfft_plan_description_set_scale_double(rocfft_plan_description description,
                                                       const double            scale)
{
    description->scale = scale;
    return rocfft_status_success;
}

static size_t offset_count(rocfft_array_type type)
{
    // planar data has 2 sets of offsets, otherwise we have one
    return type == rocfft_array_type_complex_planar || type == rocfft_array_type_hermitian_planar
               ? 2
               : 1;
}

rocfft_status rocfft_plan_description_set_data_layout(rocfft_plan_description description,
                                                      const rocfft_array_type in_array_type,
                                                      const rocfft_array_type out_array_type,
                                                      const size_t*           in_offsets,
                                                      const size_t*           out_offsets,
                                                      const size_t            in_strides_size,
                                                      const size_t*           in_strides,
                                                      const size_t            in_distance,
                                                      const size_t            out_strides_size,
                                                      const size_t*           out_strides,
                                                      const size_t            out_distance)
{
    log_trace(__func__,
              "description",
              description,
              "in_array_type",
              in_array_type,
              "out_array_type",
              out_array_type,
              "in_offsets",
              std::make_pair(in_offsets, offset_count(in_array_type)),
              "out_offsets",
              std::make_pair(out_offsets, offset_count(out_array_type)),
              "in_strides",
              std::make_pair(in_strides, in_strides_size),
              "in_distance",
              in_distance,
              "out_strides",
              std::make_pair(out_strides, out_strides_size),
              "out_distance",
              out_distance);

    description->inArrayType  = in_array_type;
    description->outArrayType = out_array_type;

    if(in_offsets != nullptr)
    {
        description->inOffset[0] = in_offsets[0];
        if((in_array_type == rocfft_array_type_complex_planar)
           || (in_array_type == rocfft_array_type_hermitian_planar))
            description->inOffset[1] = in_offsets[1];
    }

    if(out_offsets != nullptr)
    {
        description->outOffset[0] = out_offsets[0];
        if((out_array_type == rocfft_array_type_complex_planar)
           || (out_array_type == rocfft_array_type_hermitian_planar))
            description->outOffset[1] = out_offsets[1];
    }

    if(in_strides != nullptr)
    {
        for(size_t i = 0; i < std::min((size_t)3, in_strides_size); i++)
            description->inStrides[i] = in_strides[i];
    }

    if(in_distance != 0)
        description->inDist = in_distance;

    if(out_strides != nullptr)
    {
        for(size_t i = 0; i < std::min((size_t)3, out_strides_size); i++)
            description->outStrides[i] = out_strides[i];
    }

    if(out_distance != 0)
        description->outDist = out_distance;

    return rocfft_status_success;
}

rocfft_status rocfft_plan_description_create(rocfft_plan_description* description)
{
    rocfft_plan_description desc = new rocfft_plan_description_t;
    *description                 = desc;
    log_trace(__func__, "description", *description);
    return rocfft_status_success;
}

rocfft_status rocfft_plan_description_destroy(rocfft_plan_description description)
{
    log_trace(__func__, "description", description);
    if(description != nullptr)
        delete description;
    return rocfft_status_success;
}

rocfft_status rocfft_plan_create_internal(rocfft_plan                   plan,
                                          const rocfft_result_placement placement,
                                          const rocfft_transform_type   transform_type,
                                          const rocfft_precision        precision,
                                          const size_t                  dimensions,
                                          const size_t*                 lengths,
                                          const size_t                  number_of_transforms,
                                          const rocfft_plan_description description)
{
    // Check plan validity
    if(description != nullptr)
    {
        switch(transform_type)
        {
        case rocfft_transform_type_complex_forward:
        case rocfft_transform_type_complex_inverse:
            // We need complex input data
            if(!((description->inArrayType == rocfft_array_type_complex_interleaved)
                 || (description->inArrayType == rocfft_array_type_complex_planar)))
                return rocfft_status_invalid_array_type;
            // We need complex output data
            if(!((description->outArrayType == rocfft_array_type_complex_interleaved)
                 || (description->outArrayType == rocfft_array_type_complex_planar)))
                return rocfft_status_invalid_array_type;
            // In-place transform requires that the input and output
            // format be identical
            if(placement == rocfft_placement_inplace)
            {
                if(description->inArrayType != description->outArrayType)
                    return rocfft_status_invalid_array_type;
            }
            break;
        case rocfft_transform_type_real_forward:
            // Input must be real
            if(description->inArrayType != rocfft_array_type_real)
                return rocfft_status_invalid_array_type;
            // Output must be Hermitian
            if(!((description->outArrayType == rocfft_array_type_hermitian_interleaved)
                 || (description->outArrayType == rocfft_array_type_hermitian_planar)))
                return rocfft_status_invalid_array_type;
            // In-place transform must output to interleaved format
            if((placement == rocfft_placement_inplace)
               && (description->outArrayType != rocfft_array_type_hermitian_interleaved))
                return rocfft_status_invalid_array_type;
            break;
        case rocfft_transform_type_real_inverse:
            // Output must be real
            if(description->outArrayType != rocfft_array_type_real)
                return rocfft_status_invalid_array_type;
            // Intput must be Hermitian
            if(!((description->inArrayType == rocfft_array_type_hermitian_interleaved)
                 || (description->inArrayType == rocfft_array_type_hermitian_planar)))
                return rocfft_status_invalid_array_type;
            // In-place transform must have interleaved input
            if((placement == rocfft_placement_inplace)
               && (description->inArrayType != rocfft_array_type_hermitian_interleaved))
                return rocfft_status_invalid_array_type;
            break;
        }
    }

    if(dimensions > 3)
        return rocfft_status_invalid_dimensions;

    rocfft_plan p = plan;
    p->rank       = dimensions;
    p->lengths[0] = 1;
    p->lengths[1] = 1;
    p->lengths[2] = 1;
    for(size_t ilength = 0; ilength < dimensions; ++ilength)
    {
        p->lengths[ilength] = lengths[ilength];
    }
    p->batch          = number_of_transforms;
    p->placement      = placement;
    p->precision      = precision;
    p->base_type_size = (precision == rocfft_precision_double) ? sizeof(double) : sizeof(float);
    p->transformType  = transform_type;

    if(description != nullptr)
    {
        p->desc = *description;
    }
    else
    {
        switch(transform_type)
        {
        case rocfft_transform_type_complex_forward:
        case rocfft_transform_type_complex_inverse:
            p->desc.inArrayType  = rocfft_array_type_complex_interleaved;
            p->desc.outArrayType = rocfft_array_type_complex_interleaved;
            break;
        case rocfft_transform_type_real_forward:
            p->desc.inArrayType  = rocfft_array_type_real;
            p->desc.outArrayType = rocfft_array_type_hermitian_interleaved;
            break;
        case rocfft_transform_type_real_inverse:
            p->desc.inArrayType  = rocfft_array_type_hermitian_interleaved;
            p->desc.outArrayType = rocfft_array_type_real;
            break;
        }
    }

    // Set inStrides, if not specified
    if(p->desc.inStrides[0] == 0)
    {
        p->desc.inStrides[0] = 1;

        if((p->transformType == rocfft_transform_type_real_forward)
           && (p->placement == rocfft_placement_inplace))
        {
            // real-to-complex in-place
            size_t dist = 2 * (1 + (p->lengths[0]) / 2);

            for(size_t i = 1; i < (p->rank); i++)
            {
                p->desc.inStrides[i] = dist;
                dist *= p->lengths[i];
            }

            if(p->desc.inDist == 0)
                p->desc.inDist = dist;
        }
        else if(p->transformType == rocfft_transform_type_real_inverse)
        {
            // complex-to-real
            size_t dist = 1 + (p->lengths[0]) / 2;

            for(size_t i = 1; i < (p->rank); i++)
            {
                p->desc.inStrides[i] = dist;
                dist *= p->lengths[i];
            }

            if(p->desc.inDist == 0)
                p->desc.inDist = dist;
        }

        else
        {
            // Set the inStrides to deal with contiguous data
            for(size_t i = 1; i < (p->rank); i++)
                p->desc.inStrides[i] = p->lengths[i - 1] * p->desc.inStrides[i - 1];
        }
    }

    // Set outStrides, if not specified
    if(p->desc.outStrides[0] == 0)
    {
        p->desc.outStrides[0] = 1;

        if((p->transformType == rocfft_transform_type_real_inverse)
           && (p->placement == rocfft_placement_inplace))
        {
            // complex-to-real in-place
            size_t dist = 2 * (1 + (p->lengths[0]) / 2);

            for(size_t i = 1; i < (p->rank); i++)
            {
                p->desc.outStrides[i] = dist;
                dist *= p->lengths[i];
            }

            if(p->desc.outDist == 0)
                p->desc.outDist = dist;
        }
        else if(p->transformType == rocfft_transform_type_real_forward)
        {
            // real-co-complex
            size_t dist = 1 + (p->lengths[0]) / 2;

            for(size_t i = 1; i < (p->rank); i++)
            {
                p->desc.outStrides[i] = dist;
                dist *= p->lengths[i];
            }

            if(p->desc.outDist == 0)
                p->desc.outDist = dist;
        }
        else
        {
            // Set the outStrides to deal with contiguous data
            for(size_t i = 1; i < (p->rank); i++)
                p->desc.outStrides[i] = p->lengths[i - 1] * p->desc.outStrides[i - 1];
        }
    }

    // Set in and out Distances, if not specified
    if(p->desc.inDist == 0)
    {
        p->desc.inDist = p->lengths[p->rank - 1] * p->desc.inStrides[p->rank - 1];
    }
    if(p->desc.outDist == 0)
    {
        p->desc.outDist = p->lengths[p->rank - 1] * p->desc.outStrides[p->rank - 1];
    }

    // size_t prodLength = 1;
    // for(size_t i = 0; i < (p->rank); i++)
    // {
    //     prodLength *= lengths[i];
    // }
    // if(!SupportedLength(prodLength))
    // {
    //     printf("This size %zu is not supported in rocFFT, will return;\n",
    //            prodLength);
    //     return rocfft_status_invalid_dimensions;
    // }

    // add this plan into repo, incurs computation, see repo.cpp
    return Repo::GetRepo().CreatePlan(p);
}

rocfft_status rocfft_plan_allocate(rocfft_plan* plan)
{
    *plan = new rocfft_plan_t;
    return rocfft_status_success;
}

rocfft_status rocfft_plan_create(rocfft_plan*                  plan,
                                 const rocfft_result_placement placement,
                                 const rocfft_transform_type   transform_type,
                                 const rocfft_precision        precision,
                                 const size_t                  dimensions,
                                 const size_t*                 lengths,
                                 const size_t                  number_of_transforms,
                                 const rocfft_plan_description description)
{
    rocfft_plan_allocate(plan);

    size_t log_len[3] = {1, 1, 1};
    if(dimensions > 0)
        log_len[0] = lengths[0];
    if(dimensions > 1)
        log_len[1] = lengths[1];
    if(dimensions > 2)
        log_len[2] = lengths[2];

    log_trace(__func__,
              "plan",
              *plan,
              "placement",
              placement,
              "transform_type",
              transform_type,
              "precision",
              precision,
              "dimensions",
              dimensions,
              "lengths",
              std::make_pair(lengths, dimensions),
              "number_of_transforms",
              number_of_transforms,
              "description",
              description);

    std::stringstream ss;
    ss << "./rocfft-rider"
       << " -t " << transform_type << " -x " << log_len[0] << " -y " << log_len[1] << " -z "
       << log_len[2] << " -b " << number_of_transforms;
    if(placement == rocfft_placement_notinplace)
        ss << " -o ";
    if(precision == rocfft_precision_double)
        ss << " --double ";
    if(description != NULL)
        ss << " --isX " << description->inStrides[0] << " --isY " << description->inStrides[1]
           << " --isZ " << description->inStrides[2] << " --osX " << description->outStrides[0]
           << " --osY " << description->outStrides[1] << " --osZ " << description->outStrides[2]
           << " --scale " << description->scale << " --iOff0 " << description->inOffset[0]
           << " --iOff1 " << description->inOffset[1] << " --oOff0 " << description->outOffset[0]
           << " --oOff1 " << description->outOffset[1] << " --inArrType "
           << description->inArrayType << " --outArrType " << description->outArrayType;

    log_bench(ss.str());

    return rocfft_plan_create_internal(*plan,
                                       placement,
                                       transform_type,
                                       precision,
                                       dimensions,
                                       lengths,
                                       number_of_transforms,
                                       description);
}

rocfft_status rocfft_plan_destroy(rocfft_plan plan)
{
    log_trace(__func__, "plan", plan);
    // Remove itself from Repo first, and then delete itself
    Repo& repo = Repo::GetRepo();
    repo.DeletePlan(plan);
    if(plan != nullptr)
    {
        delete plan;
        plan = nullptr;
    }
    return rocfft_status_success;
}

rocfft_status rocfft_plan_get_work_buffer_size(const rocfft_plan plan, size_t* size_in_bytes)
{
    Repo&     repo     = Repo::GetRepo();
    ExecPlan* execPlan = repo.GetPlan(plan);
    if(!execPlan)
        return rocfft_status_failure;

    *size_in_bytes = execPlan->WorkBufBytes(plan->base_type_size);
    log_trace(__func__, "plan", plan, "size_in_bytes ptr", size_in_bytes, "val", *size_in_bytes);
    return rocfft_status_success;
}

rocfft_status rocfft_plan_get_print(const rocfft_plan plan)
{
    log_trace(__func__, "plan", plan);
    rocfft_cout << std::endl;
    rocfft_cout << "precision: "
                << ((plan->precision == rocfft_precision_single) ? "single" : "double")
                << std::endl;

    rocfft_cout << "transform type: ";
    switch(plan->transformType)
    {
    case rocfft_transform_type_complex_forward:
        rocfft_cout << "complex forward";
        break;
    case rocfft_transform_type_complex_inverse:
        rocfft_cout << "complex inverse";
        break;
    case rocfft_transform_type_real_forward:
        rocfft_cout << "real forward";
        break;
    case rocfft_transform_type_real_inverse:
        rocfft_cout << "real inverse";
        break;
    }
    rocfft_cout << std::endl;

    rocfft_cout << "result placement: ";
    switch(plan->placement)
    {
    case rocfft_placement_inplace:
        rocfft_cout << "in-place";
        break;
    case rocfft_placement_notinplace:
        rocfft_cout << "not in-place";
        break;
    }
    rocfft_cout << std::endl;
    rocfft_cout << std::endl;

    rocfft_cout << "input array type: ";
    switch(plan->desc.inArrayType)
    {
    case rocfft_array_type_complex_interleaved:
        rocfft_cout << "complex interleaved";
        break;
    case rocfft_array_type_complex_planar:
        rocfft_cout << "complex planar";
        break;
    case rocfft_array_type_real:
        rocfft_cout << "real";
        break;
    case rocfft_array_type_hermitian_interleaved:
        rocfft_cout << "hermitian interleaved";
        break;
    case rocfft_array_type_hermitian_planar:
        rocfft_cout << "hermitian planar";
        break;
    default:
        rocfft_cout << "unset";
        break;
    }
    rocfft_cout << std::endl;

    rocfft_cout << "output array type: ";
    switch(plan->desc.outArrayType)
    {
    case rocfft_array_type_complex_interleaved:
        rocfft_cout << "complex interleaved";
        break;
    case rocfft_array_type_complex_planar:
        rocfft_cout << "comple planar";
        break;
    case rocfft_array_type_real:
        rocfft_cout << "real";
        break;
    case rocfft_array_type_hermitian_interleaved:
        rocfft_cout << "hermitian interleaved";
        break;
    case rocfft_array_type_hermitian_planar:
        rocfft_cout << "hermitian planar";
        break;
    default:
        rocfft_cout << "unset";
        break;
    }
    rocfft_cout << std::endl;
    rocfft_cout << std::endl;

    rocfft_cout << "dimensions: " << plan->rank << std::endl;

    rocfft_cout << "lengths: " << plan->lengths[0];
    for(size_t i = 1; i < plan->rank; i++)
        rocfft_cout << ", " << plan->lengths[i];
    rocfft_cout << std::endl;
    rocfft_cout << "batch size: " << plan->batch << std::endl;
    rocfft_cout << std::endl;

    rocfft_cout << "input offset: " << plan->desc.inOffset[0];
    if((plan->desc.inArrayType == rocfft_array_type_complex_planar)
       || (plan->desc.inArrayType == rocfft_array_type_hermitian_planar))
        rocfft_cout << ", " << plan->desc.inOffset[1];
    rocfft_cout << std::endl;

    rocfft_cout << "output offset: " << plan->desc.outOffset[0];
    if((plan->desc.outArrayType == rocfft_array_type_complex_planar)
       || (plan->desc.outArrayType == rocfft_array_type_hermitian_planar))
        rocfft_cout << ", " << plan->desc.outOffset[1];
    rocfft_cout << std::endl;
    rocfft_cout << std::endl;

    rocfft_cout << "input strides: " << plan->desc.inStrides[0];
    for(size_t i = 1; i < plan->rank; i++)
        rocfft_cout << ", " << plan->desc.inStrides[i];
    rocfft_cout << std::endl;

    rocfft_cout << "output strides: " << plan->desc.outStrides[0];
    for(size_t i = 1; i < plan->rank; i++)
        rocfft_cout << ", " << plan->desc.outStrides[i];
    rocfft_cout << std::endl;

    rocfft_cout << "input distance: " << plan->desc.inDist << std::endl;
    rocfft_cout << "output distance: " << plan->desc.outDist << std::endl;
    rocfft_cout << std::endl;

    rocfft_cout << "scale: " << plan->desc.scale << std::endl;
    rocfft_cout << std::endl;

    return rocfft_status_success;
}

ROCFFT_EXPORT rocfft_status rocfft_get_version_string(char* buf, const size_t len)
{
    log_trace(__func__, "buf", buf, "len", len);
    static constexpr char v[] = ROCFFT_VERSION_STRING;
    if(!buf)
        return rocfft_status_failure;
    if(len < sizeof(v))
        return rocfft_status_invalid_arg_value;
    memcpy(buf, v, sizeof(v));
    return rocfft_status_success;
}

ROCFFT_EXPORT rocfft_status rocfft_repo_get_unique_plan_count(size_t* count)
{
    Repo& repo = Repo::GetRepo();
    *count     = repo.GetUniquePlanCount();
    return rocfft_status_success;
}

ROCFFT_EXPORT rocfft_status rocfft_repo_get_total_plan_count(size_t* count)
{
    Repo& repo = Repo::GetRepo();
    *count     = repo.GetTotalPlanCount();
    return rocfft_status_success;
}

//
// Factorisation helpers
//

inline size_t get_explicity_supported_factor(rocfft_precision precision, size_t length0)
{
    auto supported  = function_pool::get_lengths(precision, CS_KERNEL_STOCKHAM);
    auto comparison = std::greater<size_t>();
    std::sort(supported.begin(), supported.end(), comparison);

    if(supported.empty())
        return 0;

    size_t factor = 0;

    if(length0 > (Large1DThreshold(precision) * Large1DThreshold(precision)))
    {
        auto supported_factor = [length0](size_t factor) -> bool {
            bool is_factor = length0 % factor == 0;
            return is_factor;
        };

        auto v     = Large1DThreshold(precision);
        auto lower = std::lower_bound(supported.cbegin(), supported.cend(), v, comparison);
        auto itr   = std::find_if(lower, supported.cend(), supported_factor);
        if(itr != supported.cend())
            factor = *itr;
    }
    else
    {
        // break into as squarish matrix as possible
        auto supported_factor = [length0, precision = precision](size_t factor) -> bool {
            bool is_factor    = length0 % factor == 0;
            bool have_kernels = function_pool::has_function(fpkey(length0 / factor, precision));
            return is_factor && have_kernels;
        };

        auto v     = (size_t)sqrt(length0);
        auto lower = std::lower_bound(supported.cbegin(), supported.cend(), v, comparison);
        if(*lower < sqrt(length0))
            lower--;

        // note: this squarish factorization isn't always the fastest.
        // for length 18816: if you start at supported.cbegin() the resulting plan is faster
        auto itr = std::find_if(lower, supported.cend(), supported_factor);
        if(itr != supported.cend())
            factor = *itr;
    }

    return factor;
}

inline bool SupportedLength(rocfft_precision precision, size_t len)
{
    // do we have an explicit kernel?
    if(function_pool::has_function(fpkey(len, precision)))
        return true;

    // can we factor with 2, 3, or 5?  note: all combinations of these
    // are explicitly generated at build time
    size_t p = len;
    while(!(p % 2))
        p /= 2;
    while(!(p % 3))
        p /= 3;
    while(!(p % 5))
        p /= 5;

    if(p == 1)
        return true;

    // do we have an explicit kernel for the remainder?
    if(function_pool::has_function(fpkey(p, precision)))
        return true;

    // finally, can we factor this length with combinations of existing kernels?
    if(get_explicity_supported_factor(precision, len) > 0)
        return true;

    return false;
}

inline size_t FindBlue(size_t len)
{
    size_t p = 1;
    while(p < len)
        p <<= 1;
    return 2 * p;
}

inline void PrintFailInfo(rocfft_precision precision,
                          size_t           length,
                          ComputeScheme    scheme,
                          size_t           kernelLength = 0,
                          ComputeScheme    kernelScheme = CS_NONE)
{
    rocfft_cerr << "Failed on Node: length " << length << " (" << precision << "): "
                << "when attempting Scheme: " << PrintScheme(scheme) << std::endl;
    if(kernelScheme != CS_NONE)
        rocfft_cerr << "\tCouldn't find the kernel of length " << kernelLength << ", with type "
                    << PrintScheme(kernelScheme) << std::endl;
}

// Tree node builders

// NB:
// Don't assign inArrayType and outArrayType when building any tree node.
// That should be done in buffer assignment stage or
// TraverseTreeAssignPlacementsLogicA().

void TreeNode::RecursiveBuildTree()
{
    // this flag can be enabled when generator can do block column fft in
    // multi-dimension cases and small 2d, 3d within one kernel
    bool MultiDimFuseKernelsAvailable = false;

    if((parent == nullptr)
       && ((inArrayType == rocfft_array_type_real) || (outArrayType == rocfft_array_type_real)))
    {
        build_real();
        return;
    }

    switch(dimension)
    {
    case 1:
        build_1D();
        break;

    case 2:
    {
        if(scheme == CS_KERNEL_TRANSPOSE)
            return;

        // First choice is 2D_SINGLE kernel, if the problem will fit into LDS.
        // Next best is CS_2D_RC. Last resort is RTRT.
        if(use_CS_2D_SINGLE())
        {
            scheme = CS_KERNEL_2D_SINGLE; // the node has all build info
            return;
        }
        else if(use_CS_2D_RC())
        {
            scheme = CS_2D_RC;
            build_CS_2D_RC();
            return;
        }
        else
        {
            scheme = CS_2D_RTRT;
            build_CS_2D_RTRT();
            return;
        }
    }
    break;

    case 3:
    {
        if(use_CS_3D_RC())
        {
            scheme = CS_3D_RC;
        }
        else if(MultiDimFuseKernelsAvailable)
        {
            // conditions to choose which scheme
            if((length[0] * length[1] * length[2]) <= 2048)
                scheme = CS_KERNEL_3D_SINGLE;
            else if(length[2] <= 256)
                scheme = CS_3D_RC;
            else
                scheme = CS_3D_RTRT;
        }
        else
        {
            // if we can get down to 3 or 4 kernels via SBRC, prefer that
            if(use_CS_3D_BLOCK_RC())
                scheme = CS_3D_BLOCK_RC;
            else
                scheme = CS_3D_RTRT;

            if(scheme == CS_3D_RTRT)
            {
                // NB:
                // Peek the 1st child but not really add it in.
                // Give up if 1st child is 2D_RTRT (means the poor RTRT_TRT)
                // Switch to TRTRTR as the last resort.
                auto child0       = TreeNode::CreateNode(this);
                child0->length    = length;
                child0->dimension = 2;
                child0->RecursiveBuildTree();
                if(child0->scheme == CS_2D_RTRT)
                {
                    scheme = CS_3D_TRTRTR;
                }
                // if we are here, the 2D sheme is either
                // 2D_SINGLE+TRT or 2D_RC+TRT
            }
        }

        switch(scheme)
        {
        case CS_3D_RTRT:
        {
            build_CS_3D_RTRT();
        }
        break;
        case CS_3D_TRTRTR:
        {
            build_CS_3D_TRTRTR();
        }
        break;
        case CS_3D_BLOCK_RC:
        {
            build_CS_3D_BLOCK_RC();
        }
        break;
        case CS_3D_BLOCK_CR:
        {
            build_CS_3D_BLOCK_CR();
        }
        break;
        case CS_3D_RC:
        {
            build_CS_3D_RC();
        }
        break;
        case CS_KERNEL_3D_SINGLE:
        {
        }
        break;

        default:
            assert(false);
        }
    }
    break;

    default:
        assert(false);
    }
}

// check if we have an SBCC kernel along the specified dimension
static bool SBCC_dim_available(const std::vector<size_t>& length,
                               size_t                     sbcc_dim,
                               rocfft_precision           precision)
{
    // Check the C part.
    // The first R is built recursively with 2D_FFT, leave the check part to themselves
    size_t numTrans = 0;
    // do we have a purpose-built sbcc kernel
    bool have_sbcc = false;
    try
    {
        numTrans = function_pool::get_kernel(
                       fpkey(length[sbcc_dim], precision, CS_KERNEL_STOCKHAM_BLOCK_CC))
                       .batches_per_block;
        have_sbcc = true;
    }
    catch(std::out_of_range&)
    {
        try
        {
            numTrans
                = function_pool::get_kernel(fpkey(length[sbcc_dim], precision)).batches_per_block;
        }
        catch(std::out_of_range&)
        {
            return false;
        }
    }
    // if we have a size for this transform but numTrans, this must
    // be an old-generator kernel
    if(!numTrans)
    {
        size_t wgs = 0;
        DetermineSizes(length[sbcc_dim], wgs, numTrans);
    }

    // x-dim should be >= the blockwidth, or it might perform worse..
    if(length[0] < numTrans)
        return false;

    // for regular stockham kernels, ensure we are doing enough rows
    // to coalesce properly. 4 seems to be enough for
    // double-precision, whereas some sizes that do 7 rows seem to be
    // slower for single.
    if(!have_sbcc)
    {
        size_t minRows = precision == rocfft_precision_single ? 8 : 4;
        if(numTrans < minRows)
            return false;
    }

    return true;
}

// do we have an SBCC kernel for this specific size?
static bool have_SBCC_kernel(size_t length, rocfft_precision precision)
{
    return function_pool::has_function(fpkey(length, precision, CS_KERNEL_STOCKHAM_BLOCK_CC));
}

bool TreeNode::use_CS_2D_SINGLE()
{
    // Get actual LDS size, to check if we can run a 2D_SINGLE
    // kernel that will fit the problem into LDS.
    //
    // NOTE: This is potentially problematic in a heterogeneous
    // multi-device environment.  The device we query now could
    // differ from the device we run the plan on.  That said,
    // it's vastly more common to have multiples of the same
    // device in the real world.
    int ldsSize;
    int deviceid;
    // if this fails, device 0 is a reasonable default
    if(hipGetDevice(&deviceid) != hipSuccess)
    {
        log_trace(__func__, "warning", "hipGetDevice failed - using device 0");
        deviceid = 0;
    }
    // if this fails, giving 0 to Single2DSizes will assume
    // normal size for contemporary hardware
    if(hipDeviceGetAttribute(&ldsSize, hipDeviceAttributeMaxSharedMemoryPerMultiprocessor, deviceid)
       != hipSuccess)
    {
        log_trace(__func__,
                  "warning",
                  "hipDeviceGetAttribute failed - assuming normal LDS size for current hardware");
        ldsSize = 0;
    }
    const auto single2DSizes = Single2DSizes(ldsSize, precision, GetWGSAndNT);
    if(std::find(single2DSizes.begin(), single2DSizes.end(), std::make_pair(length[0], length[1]))
       != single2DSizes.end())
        return true;

    return false;
}

bool TreeNode::use_CS_2D_RC()
{
    //   For CS_2D_RC, we are reusing SBCC kernel for 1D middle size. The
    //   current implementation of 1D SBCC supports only 64, 128, and 256.
    //   However, technically no LDS limitation along the fast dimension
    //   on upper bound for 2D SBCC cases, and even should not limit to pow
    //   of 2.

    std::set<int> sbcc_support = {50, 64, 81, 100, 128, 200, 256, 336};
    if((sbcc_support.find(length[1]) != sbcc_support.end()) && (length[0] >= 56))
    {
        return true;
    }

    return false;
}

size_t TreeNode::count_3D_SBRC_nodes()
{
    size_t sbrc_dimensions = 0;
    for(unsigned int i = 0; i < length.size(); ++i)
    {
        if(function_pool::has_function(fpkey(length[i], precision, CS_KERNEL_STOCKHAM_BLOCK_RC)))
        {
            // make sure the SBRC kernel on that dimension would be tile-aligned
            size_t bwd, wgs, lds;
            GetBlockComputeTable(length[i], bwd, wgs, lds);
            if(length[(i + 2) % length.size()] % bwd == 0)
                ++sbrc_dimensions;
        }
    }
    return sbrc_dimensions;
}

bool TreeNode::use_CS_3D_BLOCK_RC()
{
    // TODO: SBRC hasn't worked for inner batch (i/oDist == 1)
    if(iDist == 1 || oDist == 1)
        return false;

    return count_3D_SBRC_nodes() >= 2;
}

bool TreeNode::use_CS_3D_RC()
{
    // TODO: SBCC hasn't worked for inner batch (i/oDist == 1)
    if(iDist == 1 || oDist == 1)
        return false;

    try
    {
        // Check the C part.
        // The first R is built recursively with 2D_FFT, leave the check part to themselves
        auto krn
            = function_pool::get_kernel(fpkey(length[2], precision, CS_KERNEL_STOCKHAM_BLOCK_CC));

        // hack for this special case
        // this size is rejected by the following conservative threshold (#-elems)
        // however it can use 3D_RC and get much better performance
        std::vector<size_t> special_case{56, 336, 336};
        if(length == special_case && precision == rocfft_precision_double)
            return true;

        // x-dim should be >= the blockwidth, or it might perform worse..
        if(length[0] < krn.batches_per_block)
            return false;
        // we don't want a too-large 3D block, sbcc along z-dim might be bad
        if((length[0] * length[1] * length[2]) >= (128 * 128 * 128))
            return false;

        // Peek the first child
        // Give up if 1st child is 2D_RTRT (means the poor RTRT_C),
        auto child0       = TreeNode::CreateNode(this);
        child0->length    = length;
        child0->dimension = 2;
        child0->RecursiveBuildTree();
        if(child0->scheme == CS_2D_RTRT)
            return false;

        // if we are here, the 2D sheme is either
        // 2D_SINGLE+CC (2 kernels) or 2D_RC+CC (3 kernels),
        assert(child0->scheme == CS_KERNEL_2D_SINGLE || child0->scheme == CS_2D_RC);
        return true;
    }
    catch(...)
    {
        return false;
    }

    return false;
}

bool TreeNode::use_CS_KERNEL_TRANSPOSE_Z_XY()
{
    if(function_pool::has_function(fpkey(length[0], precision, CS_KERNEL_STOCKHAM_BLOCK_RC)))
    {
        size_t bwd, wgs, lds;
        GetBlockComputeTable(length[0], bwd, wgs, lds);

        if((length[1] >= bwd) && (length[2] >= bwd) && (length[1] * length[2] % bwd == 0))
        {
            return true;
        }
    }

    return false;
}

void TreeNode::build_real()
{
    if(length[0] % 2 == 0 && inStride[0] == 1 && outStride[0] == 1)
    {
        switch(dimension)
        {
        case 1:
            build_real_even_1D();
            return;
        case 2:
            build_real_even_2D();
            return;
        case 3:
            build_real_even_3D();
            return;
        default:
            throw std::runtime_error("Invalid dimension in build_real()");
            return;
        }
    }

    // Fallback method
    build_real_embed();
}

void TreeNode::build_real_embed()
{
    // Embed the data into a full-length complex array, perform a
    // complex transform, and then extract the relevant output.

    scheme = CS_REAL_TRANSFORM_USING_CMPLX;

    auto copyHeadPlan = TreeNode::CreateNode(this);

    // head copy plan
    copyHeadPlan->dimension = dimension;
    copyHeadPlan->length    = length;
    copyHeadPlan->scheme    = (inArrayType == rocfft_array_type_real) ? CS_KERNEL_COPY_R_TO_CMPLX
                                                                      : CS_KERNEL_COPY_HERM_TO_CMPLX;
    childNodes.emplace_back(std::move(copyHeadPlan));

    // complex fft
    auto fftPlan = TreeNode::CreateNode(this);

    fftPlan->dimension = dimension;
    fftPlan->length    = length;

    fftPlan->RecursiveBuildTree();
    childNodes.emplace_back(std::move(fftPlan));

    // tail copy plan
    auto copyTailPlan = TreeNode::CreateNode(this);

    copyTailPlan->dimension = dimension;
    copyTailPlan->length    = length;
    copyTailPlan->scheme    = (inArrayType == rocfft_array_type_real) ? CS_KERNEL_COPY_CMPLX_TO_HERM
                                                                      : CS_KERNEL_COPY_CMPLX_TO_R;
    childNodes.emplace_back(std::move(copyTailPlan));
}

void TreeNode::build_real_even_1D(bool fuse_pre_post_processing)
{
    // Fastest moving dimension must be even:
    assert(length[0] % 2 == 0);

    scheme = CS_REAL_TRANSFORM_EVEN;

    auto cfftPlan       = TreeNode::CreateNode(this);
    cfftPlan->dimension = dimension;
    cfftPlan->length    = length;
    cfftPlan->length[0] = cfftPlan->length[0] / 2;

    cfftPlan->placement = rocfft_placement_inplace;

    // cfftPlan works in-place on the input buffer for R2C, on the
    // output buffer for C2R

    // NB: the buffer is real, but we treat it as complex
    cfftPlan->RecursiveBuildTree();

    // fuse pre/post-processing into fft if it's single-kernel
    // and generated with new generator

    // NOTE: get_kernel won't throw because we would only have a
    // single kernel if it's in the function map.  We're also relying
    // on the fact that old-generator would not populate factors.
    bool singleKernelFFT
        = cfftPlan->childNodes.empty()
          && !function_pool::get_kernel(fpkey(cfftPlan->length.front(), precision)).factors.empty();
    if(!singleKernelFFT)
        fuse_pre_post_processing = false;

    switch(direction)
    {
    case -1:
    {
        // real-to-complex transform: in-place complex transform then post-process

        // insert a node that's prepared to apply the user's
        // callback, since the callback would expect reals and this
        // plan would otherwise pretend it's complex
        auto applyCallback       = TreeNode::CreateNode(this);
        applyCallback->scheme    = CS_KERNEL_APPLY_CALLBACK;
        applyCallback->dimension = dimension;
        applyCallback->length    = length;
        applyCallback->placement = rocfft_placement_inplace;
        childNodes.emplace_back(std::move(applyCallback));

        if(fuse_pre_post_processing)
            cfftPlan->ebtype = EmbeddedType::Real2C_POST;

        childNodes.emplace_back(std::move(cfftPlan));

        // add separate post-processing if we couldn't fuse
        if(!fuse_pre_post_processing)
        {
            auto postPlan       = TreeNode::CreateNode(this);
            postPlan->scheme    = CS_KERNEL_R_TO_CMPLX;
            postPlan->dimension = 1;
            postPlan->length    = length;
            postPlan->length[0] /= 2;

            childNodes.emplace_back(std::move(postPlan));
        }
        break;
    }
    case 1:
    {
        // complex-to-real transform: pre-process followed by in-place complex transform

        if(fuse_pre_post_processing)
            cfftPlan->ebtype = EmbeddedType::C2Real_PRE;
        else
        {
            // add separate pre-processing if we couldn't fuse
            auto prePlan       = TreeNode::CreateNode(this);
            prePlan->scheme    = CS_KERNEL_CMPLX_TO_R;
            prePlan->dimension = 1;
            prePlan->length    = length;
            prePlan->length[0] /= 2;

            childNodes.emplace_back(std::move(prePlan));
        }

        childNodes.emplace_back(std::move(cfftPlan));

        // insert a node that's prepared to apply the user's
        // callback, since the callback would expect reals and this
        // plan would otherwise pretend it's complex
        auto applyCallback       = TreeNode::CreateNode(this);
        applyCallback->scheme    = CS_KERNEL_APPLY_CALLBACK;
        applyCallback->dimension = dimension;
        applyCallback->length    = length;
        applyCallback->placement = rocfft_placement_inplace;
        childNodes.emplace_back(std::move(applyCallback));
        break;
    }
    default:
    {
        std::cerr << "invalid direction: plan creation failed!\n";
    }
    }
}

void TreeNode::build_real_even_2D()
{
    // Fastest moving dimension must be even:
    assert(length[0] % 2 == 0);

    assert(inArrayType == rocfft_array_type_real || outArrayType == rocfft_array_type_real);

    scheme = CS_REAL_2D_EVEN;

    if(inArrayType == rocfft_array_type_real) //forward
    {
        // RTRT
        {
            // first row fft
            auto row1Plan = TreeNode::CreateNode(this);
            row1Plan->length.push_back(length[0]);
            row1Plan->dimension = 1;
            row1Plan->length.push_back(length[1]);
            for(size_t index = 2; index < length.size(); index++)
            {
                row1Plan->length.push_back(length[index]);
            }
            row1Plan->build_real_even_1D();
            childNodes.emplace_back(std::move(row1Plan));
        }

        {
            // first transpose
            auto trans1Plan = TreeNode::CreateNode(this);
            trans1Plan->length.push_back(length[0] / 2 + 1);
            trans1Plan->length.push_back(length[1]);
            trans1Plan->scheme    = CS_KERNEL_TRANSPOSE;
            trans1Plan->dimension = 2;
            for(size_t index = 2; index < length.size(); index++)
            {
                trans1Plan->length.push_back(length[index]);
            }
            childNodes.emplace_back(std::move(trans1Plan));
        }

        {
            // second row fft
            auto row2Plan = TreeNode::CreateNode(this);
            row2Plan->length.push_back(length[1]);
            row2Plan->dimension = 1;
            row2Plan->length.push_back(length[0] / 2 + 1);
            for(size_t index = 2; index < length.size(); index++)
            {
                row2Plan->length.push_back(length[index]);
            }
            row2Plan->RecursiveBuildTree();
            childNodes.emplace_back(std::move(row2Plan));
        }

        {
            // second transpose
            auto trans2Plan = TreeNode::CreateNode(this);
            trans2Plan->length.push_back(length[1]);
            trans2Plan->length.push_back(length[0] / 2 + 1);
            trans2Plan->scheme    = CS_KERNEL_TRANSPOSE;
            trans2Plan->dimension = 2;
            for(size_t index = 2; index < length.size(); index++)
            {
                trans2Plan->length.push_back(length[index]);
            }
            childNodes.emplace_back(std::move(trans2Plan));
        }
    }
    else
    {
        // TRTR

        // first transpose
        {
            auto trans1Plan = TreeNode::CreateNode(this);
            trans1Plan->length.push_back(length[0] / 2 + 1);
            trans1Plan->length.push_back(length[1]);
            trans1Plan->scheme    = CS_KERNEL_TRANSPOSE;
            trans1Plan->dimension = 2;
            for(size_t index = 2; index < length.size(); index++)
            {
                trans1Plan->length.push_back(length[index]);
            }
            childNodes.emplace_back(std::move(trans1Plan));
        }

        // c2c row transform
        {
            auto c2cPlan       = TreeNode::CreateNode(this);
            c2cPlan->dimension = 1;
            c2cPlan->length.push_back(length[1]);
            c2cPlan->length.push_back(length[0] / 2 + 1);
            for(size_t index = 2; index < length.size(); index++)
            {
                c2cPlan->length.push_back(length[index]);
            }
            c2cPlan->RecursiveBuildTree();
            childNodes.emplace_back(std::move(c2cPlan));
        }

        // second transpose
        {
            auto trans2plan = TreeNode::CreateNode(this);
            trans2plan->length.push_back(length[1]);
            trans2plan->length.push_back(length[0] / 2 + 1);
            trans2plan->scheme    = CS_KERNEL_TRANSPOSE;
            trans2plan->dimension = 2;
            for(size_t index = 2; index < length.size(); index++)
            {
                trans2plan->length.push_back(length[index]);
            }
            childNodes.emplace_back(std::move(trans2plan));
        }

        // c2r row transform
        {
            auto c2rPlan = TreeNode::CreateNode(this);
            c2rPlan->length.push_back(length[0]);
            c2rPlan->length.push_back(length[1]);
            c2rPlan->dimension = 1;
            for(size_t index = 2; index < length.size(); index++)
            {
                c2rPlan->length.push_back(length[index]);
            }
            c2rPlan->build_real_even_1D();
            childNodes.emplace_back(std::move(c2rPlan));
        }
    }
}

void TreeNode::build_real_even_3D()
{
    // Fastest moving dimension must be even:
    assert(length[0] % 2 == 0);
    assert(inArrayType == rocfft_array_type_real || outArrayType == rocfft_array_type_real);

    scheme = CS_REAL_3D_EVEN;

    // if we have SBCC kernels for the other two dimensions, transform them using SBCC and avoid transposes.
    bool sbcc_inplace
        = SBCC_dim_available(length, 1, precision) && SBCC_dim_available(length, 2, precision);
    // ensure the fastest dimensions are big enough to get enough
    // column tiles to perform well
    if(length[0] <= 52 || length[1] <= 52)
        sbcc_inplace = false;
    // also exclude particular problematic sizes for higher dims
    if(length[1] == 168 || length[2] == 168)
        sbcc_inplace = false;
    // if all 3 lengths are SBRC-able, then R2C will already be 3
    // kernel.  SBRC should be slightly better since row accesses
    // should be a bit nicer in general than column accesses.
    if(function_pool::has_function(fpkey(length[0] / 2, precision, CS_KERNEL_STOCKHAM_BLOCK_RC))
       && function_pool::has_function(fpkey(length[1], precision, CS_KERNEL_STOCKHAM_BLOCK_RC))
       && function_pool::has_function(fpkey(length[2], precision, CS_KERNEL_STOCKHAM_BLOCK_RC)))
    {
        sbcc_inplace = false;
    }
    auto add_sbcc_children = [this](const std::vector<size_t>& remainingLength) {
        // SBCC along Z dimension
        auto sbccZ    = TreeNode::CreateNode(this);
        sbccZ->length = remainingLength;
        std::swap(sbccZ->length[1], sbccZ->length[2]);
        std::swap(sbccZ->length[0], sbccZ->length[1]);
        sbccZ->scheme = have_SBCC_kernel(sbccZ->length[0], precision) ? CS_KERNEL_STOCKHAM_BLOCK_CC
                                                                      : CS_KERNEL_STOCKHAM;
        childNodes.emplace_back(std::move(sbccZ));

        // SBCC along Y dimension
        auto sbccY    = TreeNode::CreateNode(this);
        sbccY->length = remainingLength;
        std::swap(sbccY->length[0], sbccY->length[1]);
        sbccY->scheme = have_SBCC_kernel(sbccY->length[0], precision) ? CS_KERNEL_STOCKHAM_BLOCK_CC
                                                                      : CS_KERNEL_STOCKHAM;
        childNodes.emplace_back(std::move(sbccY));
    };

    std::vector<size_t> remainingLength = {length[0] / 2 + 1, length[1], length[2]};
    if(inArrayType == rocfft_array_type_real) // forward
    {
        // first row fft + postproc is mandatory for fastest dimension
        {
            auto rcplan       = TreeNode::CreateNode(this);
            rcplan->length    = length;
            rcplan->dimension = 1;
            rcplan->build_real_even_1D(sbcc_inplace);
            childNodes.emplace_back(std::move(rcplan));
        }

        // if we have SBCC kernels for the other two dimensions, transform them using SBCC and avoid transposes
        if(sbcc_inplace)
        {
            add_sbcc_children(remainingLength);
        }
        // otherwise, handle remaining dimensions with TRTRT
        else
        {
            // first transpose
            {
                auto trans1plan       = TreeNode::CreateNode(this);
                trans1plan->length    = remainingLength;
                trans1plan->scheme    = CS_KERNEL_TRANSPOSE_Z_XY;
                trans1plan->dimension = 2;
                childNodes.emplace_back(std::move(trans1plan));
            }

            {
                auto c1plan       = TreeNode::CreateNode(this);
                c1plan->length    = {childNodes[childNodes.size() - 1]->length[1],
                                  childNodes[childNodes.size() - 1]->length[2],
                                  childNodes[childNodes.size() - 1]->length[0]};
                c1plan->dimension = 1;
                c1plan->placement = rocfft_placement_inplace;
                c1plan->RecursiveBuildTree();
                childNodes.emplace_back(std::move(c1plan));
            }

            // second transpose
            {
                auto trans2plan       = TreeNode::CreateNode(this);
                trans2plan->length    = childNodes[childNodes.size() - 1]->length;
                trans2plan->scheme    = CS_KERNEL_TRANSPOSE_Z_XY;
                trans2plan->dimension = 2;
                childNodes.emplace_back(std::move(trans2plan));
            }

            {
                auto c2plan       = TreeNode::CreateNode(this);
                c2plan->length    = {childNodes[childNodes.size() - 1]->length[1],
                                  childNodes[childNodes.size() - 1]->length[2],
                                  childNodes[childNodes.size() - 1]->length[0]};
                c2plan->dimension = 1;
                c2plan->placement = rocfft_placement_inplace;
                c2plan->RecursiveBuildTree();
                childNodes.emplace_back(std::move(c2plan));
            }

            // third transpose
            {
                auto trans3       = TreeNode::CreateNode(this);
                trans3->length    = childNodes[childNodes.size() - 1]->length;
                trans3->scheme    = CS_KERNEL_TRANSPOSE_Z_XY;
                trans3->dimension = 2;
                childNodes.emplace_back(std::move(trans3));
            }
        }
    }
    else
    {
        if(sbcc_inplace)
        {
            add_sbcc_children(remainingLength);
        }
        // otherwise, TRTRTR
        else
        {
            // transpose
            {
                auto trans3       = TreeNode::CreateNode(this);
                trans3->length    = remainingLength;
                trans3->scheme    = CS_KERNEL_TRANSPOSE_XY_Z;
                trans3->dimension = 2;
                childNodes.emplace_back(std::move(trans3));
            }

            {
                auto c2plan       = TreeNode::CreateNode(this);
                c2plan->length    = {childNodes[childNodes.size() - 1]->length[2],
                                  childNodes[childNodes.size() - 1]->length[0],
                                  childNodes[childNodes.size() - 1]->length[1]};
                c2plan->dimension = 1;
                c2plan->placement = rocfft_placement_inplace;
                c2plan->RecursiveBuildTree();
                childNodes.emplace_back(std::move(c2plan));
            }

            // transpose
            {
                auto trans2       = TreeNode::CreateNode(this);
                trans2->length    = childNodes[childNodes.size() - 1]->length;
                trans2->scheme    = CS_KERNEL_TRANSPOSE_XY_Z;
                trans2->dimension = 2;
                childNodes.emplace_back(std::move(trans2));
            }

            {
                auto c1plan       = TreeNode::CreateNode(this);
                c1plan->length    = {childNodes[childNodes.size() - 1]->length[2],
                                  childNodes[childNodes.size() - 1]->length[0],
                                  childNodes[childNodes.size() - 1]->length[1]};
                c1plan->dimension = 1;
                c1plan->placement = rocfft_placement_inplace;
                c1plan->RecursiveBuildTree();
                childNodes.emplace_back(std::move(c1plan));
            }

            // transpose
            {
                auto trans1       = TreeNode::CreateNode(this);
                trans1->length    = childNodes[childNodes.size() - 1]->length;
                trans1->scheme    = CS_KERNEL_TRANSPOSE_XY_Z;
                trans1->dimension = 2;
                childNodes.emplace_back(std::move(trans1));
            }
        }

        // c2r
        {
            auto crplan       = TreeNode::CreateNode(this);
            crplan->length    = length;
            crplan->dimension = 1;
            crplan->build_real_even_1D(sbcc_inplace);
            childNodes.emplace_back(std::move(crplan));
        }
    }
}

size_t TreeNode::div1DNoPo2(const size_t length0)
{
    auto factor = get_explicity_supported_factor(precision, length0);
    // return 0 means we can't find any supported kernels,
    // happens when debugging, we don't want this assert crash the program
    //assert(factor != 0);
    return (factor > 0) ? length0 / factor : 0;
}

// Compute the large twd decomposition base
// 2-Steps:
//  e.g., ( CeilPo2(10000)+ 1 ) / 2 , returns 7 : (2^7)*(2^7) = 16384 >= 10000
// 3-Steps:
//  e.g., ( CeilPo2(10000)+ 2 ) / 3 , returns 5 : (2^5)*(2^5)*(2^5) = 32768 >= 10000
size_t TreeNode::large_twiddle_base(size_t length, bool use3Steps)
{
    if(use3Steps)
        // 16^3 ~ 64^3, basically enough for 262144
        return std::min((size_t)6, std::max((size_t)4, (CeilPo2(length) + 2) / 3));
    else
        // always return 8, 256^2, if exceed 65536, it becomes 256^3...
        return 8;
}

void TreeNode::build_1D()
{
    // Build a node for a 1D FFT

    if(!SupportedLength(precision, length[0]))
    {
        build_1DBluestein();
        return;
    }

    // single: limit up to 4096, double: up to 2048
    if(length[0] <= Large1DThreshold(precision)
       && function_pool::has_function(fpkey(length[0], precision)))
    {
        scheme = CS_KERNEL_STOCKHAM;
        return;
    }

    size_t divLength1 = 1;
    bool   failed     = false;

    if(IsPo2(length[0])) // multiple kernels involving transpose
    {
        // TODO: wrap the below into a function and check with LDS size
        if(length[0] <= 262144 / PrecisionWidth(precision))
        {
            // Enable block compute under these conditions
            if(1 == PrecisionWidth(precision))
            {
                if(map1DLengthSingle.find(length[0]) != map1DLengthSingle.end())
                {
                    divLength1 = map1DLengthSingle.at(length[0]);
                }
                else
                {
                    failed = true;
                }
            }
            else
            {
                if(map1DLengthDouble.find(length[0]) != map1DLengthDouble.end())
                {
                    divLength1 = map1DLengthDouble.at(length[0]);
                }
                else
                {
                    failed = true;
                }
            }
            // up to 256cc + 256rc for the 1arge-1D, use CRT for even larger
            scheme = (length[0] <= 65536) ? CS_L1D_CC : CS_L1D_CRT;
            // scheme = (length[0] <= 65536 / PrecisionWidth(precision)) ? CS_L1D_CC : CS_L1D_CRT;
        }
        else
        {
            if(length[0] > (Large1DThreshold(precision) * Large1DThreshold(precision)))
            {
                divLength1 = length[0] / Large1DThreshold(precision);
            }
            else
            {
                size_t in_x = 0;
                size_t len  = length[0];
                while(len != 1)
                {
                    len >>= 1;
                    in_x++;
                }
                in_x /= 2;
                divLength1 = (size_t)1 << in_x;
            }
            scheme = CS_L1D_TRTRT;
        }
    }
    else // if not Pow2
    {
        if(precision == rocfft_precision_single)
        {
            if(map1DLengthSingle.find(length[0]) != map1DLengthSingle.end())
            {
                divLength1 = map1DLengthSingle.at(length[0]);
                scheme     = CS_L1D_CC;
            }
            else
            {
                failed = true;
            }
        }
        else if(precision == rocfft_precision_double)
        {
            if(map1DLengthDouble.find(length[0]) != map1DLengthDouble.end())
            {
                divLength1 = map1DLengthDouble.at(length[0]);
                scheme     = CS_L1D_CC;
            }
            else
            {
                failed = true;
            }
        }

        if(failed)
        {
            divLength1 = div1DNoPo2(length[0]);
            scheme     = CS_L1D_TRTRT;
            failed     = (divLength1 == 0);
        }
    }

    if(failed)
    {
        PrintFailInfo(precision, length[0], scheme);
        assert(false); // can't find the length in map1DLengthSingle/Double.
    }

    size_t divLength0 = length[0] / divLength1;

    switch(scheme)
    {
    case CS_L1D_TRTRT:
        build_1DCS_L1D_TRTRT(divLength0, divLength1);
        break;
    case CS_L1D_CC:
        build_1DCS_L1D_CC(divLength0, divLength1);
        break;
    case CS_L1D_CRT:
        build_1DCS_L1D_CRT(divLength0, divLength1);
        break;
    default:
        assert(false);
    }
}

void TreeNode::build_1DBluestein()
{
    // Build a node for a 1D stage using the Bluestein algorithm for
    // general transform lengths.

    scheme     = CS_BLUESTEIN;
    lengthBlue = FindBlue(length[0]);

    auto chirpPlan = TreeNode::CreateNode(this);

    chirpPlan->scheme    = CS_KERNEL_CHIRP;
    chirpPlan->dimension = 1;
    chirpPlan->length.push_back(length[0]);
    chirpPlan->lengthBlue = lengthBlue;
    chirpPlan->direction  = direction;
    chirpPlan->batch      = 1;
    chirpPlan->large1D    = 2 * length[0];
    childNodes.emplace_back(std::move(chirpPlan));

    auto padmulPlan = TreeNode::CreateNode(this);

    padmulPlan->dimension  = 1;
    padmulPlan->length     = length;
    padmulPlan->lengthBlue = lengthBlue;
    padmulPlan->scheme     = CS_KERNEL_PAD_MUL;
    childNodes.emplace_back(std::move(padmulPlan));

    auto fftiPlan = TreeNode::CreateNode(this);

    fftiPlan->dimension = 1;
    fftiPlan->length.push_back(lengthBlue);
    for(size_t index = 1; index < length.size(); index++)
    {
        fftiPlan->length.push_back(length[index]);
    }

    fftiPlan->iOffset = 2 * lengthBlue;
    fftiPlan->oOffset = 2 * lengthBlue;
    fftiPlan->scheme  = CS_KERNEL_STOCKHAM;
    fftiPlan->RecursiveBuildTree();
    childNodes.emplace_back(std::move(fftiPlan));

    auto fftcPlan = TreeNode::CreateNode(this);

    fftcPlan->dimension = 1;
    fftcPlan->length.push_back(lengthBlue);
    fftcPlan->scheme  = CS_KERNEL_STOCKHAM;
    fftcPlan->batch   = 1;
    fftcPlan->iOffset = lengthBlue;
    fftcPlan->oOffset = lengthBlue;
    fftcPlan->RecursiveBuildTree();
    childNodes.emplace_back(std::move(fftcPlan));

    auto fftmulPlan = TreeNode::CreateNode(this);

    fftmulPlan->dimension = 1;
    fftmulPlan->length.push_back(lengthBlue);
    for(size_t index = 1; index < length.size(); index++)
    {
        fftmulPlan->length.push_back(length[index]);
    }

    fftmulPlan->lengthBlue = lengthBlue;
    fftmulPlan->scheme     = CS_KERNEL_FFT_MUL;
    childNodes.emplace_back(std::move(fftmulPlan));

    auto fftrPlan = TreeNode::CreateNode(this);

    fftrPlan->dimension = 1;
    fftrPlan->length.push_back(lengthBlue);
    for(size_t index = 1; index < length.size(); index++)
    {
        fftrPlan->length.push_back(length[index]);
    }

    fftrPlan->scheme    = CS_KERNEL_STOCKHAM;
    fftrPlan->direction = -direction;
    fftrPlan->iOffset   = 2 * lengthBlue;
    fftrPlan->oOffset   = 2 * lengthBlue;
    fftrPlan->RecursiveBuildTree();
    childNodes.emplace_back(std::move(fftrPlan));

    auto resmulPlan = TreeNode::CreateNode(this);

    resmulPlan->dimension  = 1;
    resmulPlan->length     = length;
    resmulPlan->lengthBlue = lengthBlue;
    resmulPlan->scheme     = CS_KERNEL_RES_MUL;
    childNodes.emplace_back(std::move(resmulPlan));
}

void TreeNode::build_1DCS_L1D_TRTRT(const size_t divLength0, const size_t divLength1)
{
    if(!function_pool::has_function(fpkey(divLength0, precision)))
    {
        PrintFailInfo(precision, length[0], scheme, divLength0, CS_KERNEL_STOCKHAM);
        assert(false);
    }

    // first transpose
    auto trans1Plan = TreeNode::CreateNode(this);

    trans1Plan->length.push_back(divLength0);
    trans1Plan->length.push_back(divLength1);

    trans1Plan->scheme    = CS_KERNEL_TRANSPOSE;
    trans1Plan->dimension = 2;

    for(size_t index = 1; index < length.size(); index++)
    {
        trans1Plan->length.push_back(length[index]);
    }

    childNodes.emplace_back(std::move(trans1Plan));

    // first row fft
    auto row1Plan = TreeNode::CreateNode(this);

    // twiddling is done in row2 or transpose2
    row1Plan->large1D = 0;

    row1Plan->length.push_back(divLength1);
    row1Plan->length.push_back(divLength0);

    row1Plan->scheme    = CS_KERNEL_STOCKHAM;
    row1Plan->dimension = 1;

    for(size_t index = 1; index < length.size(); index++)
    {
        row1Plan->length.push_back(length[index]);
    }

    row1Plan->RecursiveBuildTree();
    childNodes.emplace_back(std::move(row1Plan));

    // second transpose
    auto trans2Plan = TreeNode::CreateNode(this);

    trans2Plan->length.push_back(divLength1);
    trans2Plan->length.push_back(divLength0);

    trans2Plan->scheme    = CS_KERNEL_TRANSPOSE;
    trans2Plan->dimension = 2;

    trans2Plan->large1D = length[0];

    for(size_t index = 1; index < length.size(); index++)
    {
        trans2Plan->length.push_back(length[index]);
    }

    childNodes.emplace_back(std::move(trans2Plan));

    // second row fft
    auto row2Plan = TreeNode::CreateNode(this);

    row2Plan->length.push_back(divLength0);
    row2Plan->length.push_back(divLength1);

    row2Plan->scheme    = CS_KERNEL_STOCKHAM;
    row2Plan->dimension = 1;

    for(size_t index = 1; index < length.size(); index++)
    {
        row2Plan->length.push_back(length[index]);
    }

    // algorithm is set up in a way that row2 does not recurse
    assert(divLength0 <= Large1DThreshold(this->precision));

    childNodes.emplace_back(std::move(row2Plan));

    // third transpose
    auto trans3Plan = TreeNode::CreateNode(this);

    trans3Plan->length.push_back(divLength0);
    trans3Plan->length.push_back(divLength1);

    trans3Plan->scheme    = CS_KERNEL_TRANSPOSE;
    trans3Plan->dimension = 2;

    for(size_t index = 1; index < length.size(); index++)
    {
        trans3Plan->length.push_back(length[index]);
    }

    childNodes.emplace_back(std::move(trans3Plan));
}

void TreeNode::build_1DCS_L1D_CC(const size_t divLength0, const size_t divLength1)
{
    //  Note:
    //  The kernel CS_KERNEL_STOCKHAM_BLOCK_CC and CS_KERNEL_STOCKHAM_BLOCK_RC
    //  are only enabled for outplace for now. Check more details in generator.file.cpp,
    //  and in generated kernel_lunch_single_large.cpp.h
    if(!function_pool::has_function(fpkey(divLength1, precision, CS_KERNEL_STOCKHAM_BLOCK_CC)))
    {
        PrintFailInfo(precision, length[0], scheme, divLength1, CS_KERNEL_STOCKHAM_BLOCK_CC);
        assert(false);
    }
    if(!function_pool::has_function(fpkey(divLength0, precision, CS_KERNEL_STOCKHAM_BLOCK_RC)))
    {
        PrintFailInfo(precision, length[0], scheme, divLength0, CS_KERNEL_STOCKHAM_BLOCK_RC);
        assert(false);
    }

    // first plan, column-to-column
    auto col2colPlan = TreeNode::CreateNode(this);

    // large1D flag to confirm we need multiply twiddle factor
    col2colPlan->large1D = length[0];

    // decompose the large twd table for L1D_CC
    // exclude some exceptions that don't get benefit from 3-step LargeTwd (set in FFTKernel)
    auto krn = function_pool::get_kernel(fpkey(divLength1, precision, CS_KERNEL_STOCKHAM_BLOCK_CC));
    col2colPlan->largeTwd3Steps = krn.use_3steps_large_twd;
    col2colPlan->largeTwdBase   = large_twiddle_base(length[0], col2colPlan->largeTwd3Steps);

    col2colPlan->length.push_back(divLength1);
    col2colPlan->length.push_back(divLength0);

    col2colPlan->scheme    = CS_KERNEL_STOCKHAM_BLOCK_CC;
    col2colPlan->dimension = 1;

    for(size_t index = 1; index < length.size(); index++)
    {
        col2colPlan->length.push_back(length[index]);
    }

    childNodes.emplace_back(std::move(col2colPlan));

    // second plan, row-to-column
    auto row2colPlan = TreeNode::CreateNode(this);

    row2colPlan->length.push_back(divLength0);
    row2colPlan->length.push_back(divLength1);

    row2colPlan->scheme    = CS_KERNEL_STOCKHAM_BLOCK_RC;
    row2colPlan->dimension = 1;

    for(size_t index = 1; index < length.size(); index++)
    {
        row2colPlan->length.push_back(length[index]);
    }

    childNodes.emplace_back(std::move(row2colPlan));
}

void TreeNode::build_1DCS_L1D_CRT(const size_t divLength0, const size_t divLength1)
{
    if(!function_pool::has_function(fpkey(divLength1, precision, CS_KERNEL_STOCKHAM_BLOCK_CC)))
    {
        PrintFailInfo(precision, length[0], scheme, divLength1, CS_KERNEL_STOCKHAM_BLOCK_CC);
        assert(false);
    }
    if(!function_pool::has_function(fpkey(divLength0, precision, CS_KERNEL_STOCKHAM)))
    {
        PrintFailInfo(precision, length[0], scheme, divLength0, CS_KERNEL_STOCKHAM);
        assert(false);
    }

    // first plan, column-to-column
    auto col2colPlan = TreeNode::CreateNode(this);

    // large1D flag to confirm we need multiply twiddle factor
    col2colPlan->large1D = length[0];

    // decompose the large twd table for L1D_CRT
    // exclude some exceptions that don't get benefit from 3-step LargeTwd (set in FFTKernel)
    auto kernel
        = function_pool::get_kernel(fpkey(divLength1, precision, CS_KERNEL_STOCKHAM_BLOCK_CC));
    col2colPlan->largeTwd3Steps = kernel.use_3steps_large_twd;
    col2colPlan->largeTwdBase   = large_twiddle_base(length[0], col2colPlan->largeTwd3Steps);

    col2colPlan->length.push_back(divLength1);
    col2colPlan->length.push_back(divLength0);

    col2colPlan->scheme    = CS_KERNEL_STOCKHAM_BLOCK_CC;
    col2colPlan->dimension = 1;

    for(size_t index = 1; index < length.size(); index++)
    {
        col2colPlan->length.push_back(length[index]);
    }

    childNodes.emplace_back(std::move(col2colPlan));

    // second plan, row-to-row
    auto row2rowPlan = TreeNode::CreateNode(this);

    row2rowPlan->length.push_back(divLength0);
    row2rowPlan->length.push_back(divLength1);

    row2rowPlan->scheme    = CS_KERNEL_STOCKHAM;
    row2rowPlan->dimension = 1;

    for(size_t index = 1; index < length.size(); index++)
    {
        row2rowPlan->length.push_back(length[index]);
    }

    childNodes.emplace_back(std::move(row2rowPlan));

    // third plan, transpose
    auto transPlan = TreeNode::CreateNode(this);

    transPlan->length.push_back(divLength0);
    transPlan->length.push_back(divLength1);

    transPlan->scheme    = CS_KERNEL_TRANSPOSE;
    transPlan->dimension = 2;

    for(size_t index = 1; index < length.size(); index++)
    {
        transPlan->length.push_back(length[index]);
    }

    childNodes.emplace_back(std::move(transPlan));
}

void TreeNode::build_CS_2D_RC()
{
    if(!function_pool::has_function(fpkey(length[1], precision, CS_KERNEL_STOCKHAM_BLOCK_CC)))
    {
        PrintFailInfo(precision, length[1], scheme, length[1], CS_KERNEL_STOCKHAM_BLOCK_CC);
        assert(false);
    }

    // row fft
    auto rowPlan = TreeNode::CreateNode(this);

    rowPlan->length.push_back(length[0]);
    rowPlan->dimension = 1;
    rowPlan->length.push_back(length[1]);

    for(size_t index = 2; index < length.size(); index++)
    {
        rowPlan->length.push_back(length[index]);
    }

    rowPlan->RecursiveBuildTree();
    childNodes.emplace_back(std::move(rowPlan));

    // column fft
    auto colPlan = TreeNode::CreateNode(this);

    colPlan->length.push_back(length[1]);
    colPlan->dimension = 1;
    colPlan->length.push_back(length[0]);
    colPlan->large1D = 0; // No twiddle factor in sbcc kernel

    for(size_t index = 2; index < length.size(); index++)
    {
        colPlan->length.push_back(length[index]);
    }

    colPlan->scheme = CS_KERNEL_STOCKHAM_BLOCK_CC;
    childNodes.emplace_back(std::move(colPlan));
}

void TreeNode::build_CS_2D_RTRT()
{
    // first row fft
    auto row1Plan = TreeNode::CreateNode(this);

    row1Plan->length.push_back(length[0]);
    row1Plan->dimension = 1;
    row1Plan->length.push_back(length[1]);

    for(size_t index = 2; index < length.size(); index++)
    {
        row1Plan->length.push_back(length[index]);
    }

    row1Plan->RecursiveBuildTree();
    childNodes.emplace_back(std::move(row1Plan));

    // first transpose
    auto trans1Plan = TreeNode::CreateNode(this);

    trans1Plan->length.push_back(length[0]);
    trans1Plan->length.push_back(length[1]);

    trans1Plan->scheme    = CS_KERNEL_TRANSPOSE;
    trans1Plan->dimension = 2;

    for(size_t index = 2; index < length.size(); index++)
    {
        trans1Plan->length.push_back(length[index]);
    }

    childNodes.emplace_back(std::move(trans1Plan));

    // second row fft
    auto row2Plan = TreeNode::CreateNode(this);

    row2Plan->length.push_back(length[1]);
    row2Plan->dimension = 1;
    row2Plan->length.push_back(length[0]);

    for(size_t index = 2; index < length.size(); index++)
    {
        row2Plan->length.push_back(length[index]);
    }

    row2Plan->RecursiveBuildTree();
    childNodes.emplace_back(std::move(row2Plan));

    // second transpose
    auto trans2Plan = TreeNode::CreateNode(this);

    trans2Plan->length.push_back(length[1]);
    trans2Plan->length.push_back(length[0]);

    trans2Plan->scheme    = CS_KERNEL_TRANSPOSE;
    trans2Plan->dimension = 2;

    for(size_t index = 2; index < length.size(); index++)
    {
        trans2Plan->length.push_back(length[index]);
    }

    childNodes.emplace_back(std::move(trans2Plan));
}

void TreeNode::build_CS_3D_RTRT()
{
    // 2d fft
    auto xyPlan       = TreeNode::CreateNode(this);
    xyPlan->length    = length;
    xyPlan->dimension = 2;
    xyPlan->RecursiveBuildTree();
    childNodes.emplace_back(std::move(xyPlan));

    // first transpose
    auto trans1Plan       = TreeNode::CreateNode(this);
    trans1Plan->length    = length;
    trans1Plan->scheme    = CS_KERNEL_TRANSPOSE_XY_Z;
    trans1Plan->dimension = 2;
    childNodes.emplace_back(std::move(trans1Plan));

    // z fft
    auto zPlan       = TreeNode::CreateNode(this);
    zPlan->dimension = 1;
    zPlan->length.push_back(length[2]);
    zPlan->length.push_back(length[0]);
    zPlan->length.push_back(length[1]);
    zPlan->RecursiveBuildTree();

    // second transpose
    auto trans2Plan       = TreeNode::CreateNode(this);
    trans2Plan->length    = zPlan->length;
    trans2Plan->scheme    = CS_KERNEL_TRANSPOSE_Z_XY;
    trans2Plan->dimension = 2;
    childNodes.emplace_back(std::move(zPlan));
    childNodes.emplace_back(std::move(trans2Plan));
}

void TreeNode::build_CS_3D_TRTRTR()
{
    scheme                         = CS_3D_TRTRTR;
    std::vector<size_t> cur_length = length;

    for(int i = 0; i < 6; i += 2)
    {
        // transpose Z_XY
        auto trans_plan       = TreeNode::CreateNode(this);
        trans_plan->length    = cur_length;
        trans_plan->scheme    = CS_KERNEL_TRANSPOSE_Z_XY;
        trans_plan->dimension = 2;
        childNodes.emplace_back(std::move(trans_plan));

        std::swap(cur_length[0], cur_length[1]);
        std::swap(cur_length[1], cur_length[2]);

        // row ffts
        auto row_plan       = TreeNode::CreateNode(this);
        row_plan->length    = cur_length;
        row_plan->dimension = 1;
        row_plan->RecursiveBuildTree();
        childNodes.emplace_back(std::move(row_plan));
    }
}

void TreeNode::build_CS_3D_BLOCK_RC()
{
    scheme                         = CS_3D_BLOCK_RC;
    std::vector<size_t> cur_length = length;

    size_t total_sbrc = 0;
    for(int i = 0; i < 3; ++i)
    {
        // if we have an sbrc kernel for this length, use it,
        // otherwise, fall back to row FFT+transpose
        bool have_sbrc = function_pool::has_function(
            fpkey(cur_length.front(), precision, CS_KERNEL_STOCKHAM_BLOCK_RC));
        // ensure the kernel would be tile-aligned
        if(have_sbrc)
        {
            size_t bwd, wgs, lds;
            GetBlockComputeTable(cur_length[0], bwd, wgs, lds);
            if(cur_length[2] % bwd != 0)
                have_sbrc = false;
        }
        if(have_sbrc)
            ++total_sbrc;

        // if we're doing in-place, we are unable to do more than 2
        // sbrc kernels.  we'd ideally want 3 sbrc, but each needs to
        // be out-of-place:
        // - kernel 1: IN -> TEMP
        // - kernel 2: TEMP -> IN
        // - kernel 3: IN -> ???
        //
        // So we have no way to put the results back into IN.  So
        // limit ourselves to 2 sbrc kernels in that case.
        if(total_sbrc >= 3 && placement == rocfft_placement_inplace)
            have_sbrc = false;

        if(have_sbrc)
        {
            auto sbrc_node    = TreeNode::CreateNode(this);
            sbrc_node->length = cur_length;
            sbrc_node->scheme = CS_KERNEL_STOCKHAM_TRANSPOSE_XY_Z;
            childNodes.emplace_back(std::move(sbrc_node));
        }
        else
        {
            // row ffts
            auto row_plan       = TreeNode::CreateNode(this);
            row_plan->length    = cur_length;
            row_plan->dimension = 1;
            row_plan->RecursiveBuildTree();
            childNodes.emplace_back(std::move(row_plan));

            // transpose XY_Z
            auto trans_plan       = TreeNode::CreateNode(this);
            trans_plan->length    = cur_length;
            trans_plan->scheme    = CS_KERNEL_TRANSPOSE_XY_Z;
            trans_plan->dimension = 2;
            childNodes.emplace_back(std::move(trans_plan));
        }

        std::swap(cur_length[2], cur_length[1]);
        std::swap(cur_length[1], cur_length[0]);
    }
}

<<<<<<< HEAD
void TreeNode::build_CS_3D_BLOCK_CR()
{
    scheme                         = CS_3D_BLOCK_CR;
    std::vector<size_t> cur_length = length;

    for(int i = 0; i < 3; ++i)
    {
        auto node = TreeNode::CreateNode(this);
        node->length.push_back(cur_length[2]);
        node->length.push_back(cur_length[0] * cur_length[1]);
        node->scheme = CS_KERNEL_STOCKHAM_BLOCK_CR;
        childNodes.emplace_back(std::move(node));
        std::swap(cur_length[1], cur_length[2]);
        std::swap(cur_length[2], cur_length[0]);
    }
=======
void TreeNode::build_CS_3D_RC()
{
    // 2d fft
    auto xyPlan = TreeNode::CreateNode(this);

    xyPlan->length.push_back(length[0]);
    xyPlan->length.push_back(length[1]);
    xyPlan->dimension = 2;
    xyPlan->length.push_back(length[2]);

    for(size_t index = 3; index < length.size(); index++)
    {
        xyPlan->length.push_back(length[index]);
    }

    xyPlan->RecursiveBuildTree();
    childNodes.emplace_back(std::move(xyPlan));

    // z col fft
    auto zPlan = TreeNode::CreateNode(this);

    // make this always inplace, and let the previous one follow the root's placement
    zPlan->placement = rocfft_placement_inplace;
    zPlan->length.push_back(length[2]);
    zPlan->dimension = 1;
    zPlan->length.push_back(length[0]);
    zPlan->length.push_back(length[1]);

    for(size_t index = 3; index < length.size(); index++)
    {
        zPlan->length.push_back(length[index]);
    }

    // zPlan->scheme = CS_KERNEL_3D_STOCKHAM_BLOCK_CC;
    zPlan->scheme = CS_KERNEL_STOCKHAM_BLOCK_CC;
    childNodes.emplace_back(std::move(zPlan));
>>>>>>> 89cae5e7
}

struct TreeNode::TraverseState
{
    TraverseState(const ExecPlan& execPlan)
        : rootPlan(execPlan.rootPlan.get())
    {
        TraverseFullSequence(rootPlan);
    }
    const TreeNode* rootPlan;
    // All nodes in the plan (leaf + non-leaf), ordered by how they
    // would be executed
    std::vector<const TreeNode*> fullSeq;

private:
    // recursively fill fullSeq
    void TraverseFullSequence(const TreeNode* node)
    {
        fullSeq.push_back(node);
        for(auto& child : node->childNodes)
            TraverseFullSequence(child.get());
    }
};

/// Buffer assignment
void TreeNode::SetInputBuffer(TraverseState& state)
{
    // find the given node in the full sequence
    auto it = std::find(state.fullSeq.begin(), state.fullSeq.end(), this);
    if(it == state.fullSeq.end())
    {
        // How did we get a node that wasn't in sequence?
        // Trigger an error in buffer assignment.
        assert(false);
        obIn = OB_UNINIT;
    }
    // Looking backwards from this node, find the closest leaf
    // node.  Exclude CS_KERNEL_CHIRP, since those effectively take
    // no inputs and output to a separate out-of-band buffer that
    // is not part of the chain.
    auto rev_begin = std::make_reverse_iterator(it);
    auto rev_end   = std::make_reverse_iterator(state.fullSeq.begin());
    auto prevLeaf  = std::find_if(rev_begin, rev_end, [](const TreeNode* n) {
        return n->childNodes.empty() && n->scheme != CS_KERNEL_CHIRP;
    });
    if(prevLeaf == rev_end)
    {
        // There is no earlier leaf node, so we should use the user's input for this node.
        obIn = state.rootPlan->obIn;
    }
    else
    {
        // There is an earlier leaf node, so we have to use its output as this node's input.
        obIn = (*prevLeaf)->obOut;
    }
}

// Assign buffers, taking into account out-of-place transposes and
// padded buffers.
// NB: this recursive function modifies the parameters in the parent call.
void TreeNode::TraverseTreeAssignBuffersLogicA(TraverseState&   state,
                                               OperatingBuffer& flipIn,
                                               OperatingBuffer& flipOut,
                                               OperatingBuffer& obOutBuf)
{
    // Input buffer for 'this' is dictated by our traversal state.
    // Either we're the first node, which means we use the input the
    // user said to use, or we use the output of the last traversed
    // node.
    //
    // obIn might have already been set in special cases during plan
    // building, so only set it if it's not already set.
    if(obIn == OB_UNINIT)
        SetInputBuffer(state);

    if(parent == nullptr)
    {
        // Set flipIn, flipOut, and oboutBuf for the root node.
        assert(flipIn == OB_UNINIT);
        assert(flipOut == OB_UNINIT);
        assert(obOutBuf == OB_UNINIT);
        switch(scheme)
        {
        case CS_REAL_TRANSFORM_USING_CMPLX:
            flipIn   = OB_TEMP_CMPLX_FOR_REAL;
            flipOut  = OB_TEMP;
            obOutBuf = OB_TEMP_CMPLX_FOR_REAL;
            break;
        case CS_BLUESTEIN:
            flipIn   = OB_TEMP_BLUESTEIN;
            flipOut  = OB_TEMP;
            obOutBuf = OB_TEMP_BLUESTEIN;
            break;
        default:
            flipIn   = OB_USER_OUT;
            flipOut  = OB_TEMP;
            obOutBuf = OB_USER_OUT;
        }
    }

#if 0
    auto        here = this;
    auto        up   = parent;
    std::string tabs;
    while(up != nullptr && here != up)
    {
        here = up;
        up   = parent->parent;
        tabs += "\t";
    }
    rocfft_cout << "TraverseTreeAssignBuffersLogicA: " << PrintScheme(scheme) << ": "
                << PrintOperatingBuffer(obIn) << " -> " << PrintOperatingBuffer(obOut) << "\n"
                << tabs << "\tobIn: " << PrintOperatingBuffer(obIn) << "\n"
                << tabs << "\tobOut: " << PrintOperatingBuffer(obOut) << "\n"
                << tabs << "\tflipIn: " << PrintOperatingBuffer(flipIn) << "\n"
                << tabs << "\tflipOut: " << PrintOperatingBuffer(flipOut) << "\n"
                << tabs << "\tobOutBuf: " << PrintOperatingBuffer(obOutBuf) << std::endl;
#endif

    switch(scheme)
    {
    case CS_REAL_TRANSFORM_USING_CMPLX:
        assign_buffers_CS_REAL_TRANSFORM_USING_CMPLX(state, flipIn, flipOut, obOutBuf);
        break;
    case CS_REAL_TRANSFORM_EVEN:
        assign_buffers_CS_REAL_TRANSFORM_EVEN(state, flipIn, flipOut, obOutBuf);
        break;
    case CS_REAL_2D_EVEN:
        assign_buffers_CS_REAL_2D_EVEN(state, flipIn, flipOut, obOutBuf);
        break;
    case CS_REAL_3D_EVEN:
        assign_buffers_CS_REAL_3D_EVEN(state, flipIn, flipOut, obOutBuf);
        break;
    case CS_BLUESTEIN:
        assign_buffers_CS_BLUESTEIN(state, flipIn, flipOut, obOutBuf);
        break;
    case CS_L1D_TRTRT:
        assign_buffers_CS_L1D_TRTRT(state, flipIn, flipOut, obOutBuf);
        break;
    case CS_L1D_CC:
        assign_buffers_CS_L1D_CC(state, flipIn, flipOut, obOutBuf);
        break;
    case CS_L1D_CRT:
        assign_buffers_CS_L1D_CRT(state, flipIn, flipOut, obOutBuf);
        break;
    case CS_2D_RTRT:
    case CS_3D_RTRT:
        assign_buffers_CS_RTRT(state, flipIn, flipOut, obOutBuf);
        break;
    case CS_2D_RC:
    case CS_3D_RC:
        assign_buffers_CS_RC(state, flipIn, flipOut, obOutBuf);
        break;
    case CS_3D_TRTRTR:
        assign_buffers_CS_3D_TRTRTR(state, flipIn, flipOut, obOutBuf);
        break;
    case CS_3D_BLOCK_RC:
        assign_buffers_CS_3D_BLOCK_RC(state, flipIn, flipOut, obOutBuf);
        break;
    case CS_3D_BLOCK_CR:
        assign_buffers_CS_3D_BLOCK_CR(state, flipIn, flipOut, obOutBuf);
        break;
    default:
        if(parent == nullptr)
        {
            obOut = obOutBuf;
        }
        else
        {
            assert(obIn != OB_UNINIT);
            assert(obOut != OB_UNINIT);
            if(obIn != obOut)
            {
                std::swap(flipIn, flipOut);
            }
        }
    }

    // Assert that all operating buffers have been assigned
    assert(obIn != OB_UNINIT);
    assert(obOut != OB_UNINIT);
    for(int i = 0; i < childNodes.size(); ++i)
    {
        assert(childNodes[i]->obIn != OB_UNINIT);
        assert(childNodes[i]->obOut != OB_UNINIT);
    }

    // Assert that the kernel chain is connected
    for(int i = 1; i < childNodes.size(); ++i)
    {
        if(childNodes[i - 1]->scheme == CS_KERNEL_CHIRP)
        {
            // The Bluestein algorithm uses a separate buffer which is
            // convoluted with the input; the chain assumption isn't true here.
            // NB: we assume that the CS_KERNEL_CHIRP is first in the chain.
            continue;
        }
        assert(childNodes[i - 1]->obOut == childNodes[i]->obIn);
    }
}

void TreeNode::assign_buffers_CS_REAL_TRANSFORM_USING_CMPLX(TraverseState&   state,
                                                            OperatingBuffer& flipIn,
                                                            OperatingBuffer& flipOut,
                                                            OperatingBuffer& obOutBuf)
{
    assert(parent == nullptr);
    assert(childNodes.size() == 3);

    assert((direction == -1 && childNodes[0]->scheme == CS_KERNEL_COPY_R_TO_CMPLX)
           || (direction == 1 && childNodes[0]->scheme == CS_KERNEL_COPY_HERM_TO_CMPLX));

    obOut = OB_USER_OUT;

    assert((direction == -1 && childNodes[0]->scheme == CS_KERNEL_COPY_R_TO_CMPLX)
           || (direction == 1 && childNodes[0]->scheme == CS_KERNEL_COPY_HERM_TO_CMPLX));

    childNodes[0]->SetInputBuffer(state);
    childNodes[0]->obOut        = OB_TEMP_CMPLX_FOR_REAL;
    childNodes[0]->inArrayType  = inArrayType;
    childNodes[0]->outArrayType = rocfft_array_type_complex_interleaved;

    childNodes[1]->SetInputBuffer(state);
    childNodes[1]->obOut       = flipIn;
    childNodes[1]->inArrayType = rocfft_array_type_complex_interleaved;
    //To check: we might to check childNodes[1]->outArrayType depending on flipIn
    childNodes[1]->TraverseTreeAssignBuffersLogicA(state, flipIn, flipOut, obOutBuf);
    size_t cs = childNodes[1]->childNodes.size();
    if(cs)
    {
        if(childNodes[1]->scheme == CS_BLUESTEIN)
        {
            assert(childNodes[1]->childNodes[0]->obIn == OB_TEMP_BLUESTEIN);
            assert(childNodes[1]->childNodes[1]->obIn == OB_TEMP_CMPLX_FOR_REAL);
        }
        else
        {
            assert(childNodes[1]->childNodes[0]->obIn == OB_TEMP_CMPLX_FOR_REAL);
        }
        assert(childNodes[1]->childNodes[cs - 1]->obOut == OB_TEMP_CMPLX_FOR_REAL);
    }

    assert((direction == -1 && childNodes[2]->scheme == CS_KERNEL_COPY_CMPLX_TO_HERM)
           || (direction == 1 && childNodes[2]->scheme == CS_KERNEL_COPY_CMPLX_TO_R));
    childNodes[2]->SetInputBuffer(state);
    childNodes[2]->obOut        = obOut;
    childNodes[2]->inArrayType  = rocfft_array_type_complex_interleaved;
    childNodes[2]->outArrayType = outArrayType;
}

void TreeNode::assign_buffers_CS_REAL_TRANSFORM_EVEN(TraverseState&   state,
                                                     OperatingBuffer& flipIn,
                                                     OperatingBuffer& flipOut,
                                                     OperatingBuffer& obOutBuf)
{
    auto flipIn0  = flipIn;
    auto flipOut0 = flipOut;

    if(direction == -1)
    {
        // real-to-complex

        flipIn  = obIn;
        flipOut = OB_TEMP;

        // apply callback
        childNodes[0]->SetInputBuffer(state);
        childNodes[0]->obOut        = obIn;
        childNodes[0]->inArrayType  = rocfft_array_type_real;
        childNodes[0]->outArrayType = rocfft_array_type_real;

        // we would have only 2 child nodes if we're able to fuse the
        // post-processing into the single FFT kernel
        bool fusedPostProcessing = childNodes[1]->ebtype == EmbeddedType::Real2C_POST;

        // complex FFT kernel
        childNodes[1]->SetInputBuffer(state);
        childNodes[1]->obOut       = fusedPostProcessing ? obOut : obIn;
        childNodes[1]->inArrayType = rocfft_array_type_complex_interleaved;
        childNodes[1]->outArrayType
            = fusedPostProcessing ? outArrayType : rocfft_array_type_complex_interleaved;
        childNodes[1]->TraverseTreeAssignBuffersLogicA(state, flipIn, flipOut, obOutBuf);

        if(!fusedPostProcessing)
        {
            // real-to-complex post kernel
            childNodes[2]->SetInputBuffer(state);
            childNodes[2]->obOut        = obOut;
            childNodes[2]->inArrayType  = rocfft_array_type_complex_interleaved;
            childNodes[2]->outArrayType = outArrayType;
        }

        flipIn  = flipIn0;
        flipOut = flipOut0;
    }
    else
    {
        // we would only have 2 child nodes if we fused the
        // pre-processing into the single FFT kernel
        bool fusedPreProcessing = childNodes[0]->ebtype == EmbeddedType::C2Real_PRE;

        auto& fftNode = fusedPreProcessing ? childNodes[0] : childNodes[1];

        if(!fusedPreProcessing)
        {
            // complex-to-real

            // complex-to-real pre kernel
            childNodes[0]->SetInputBuffer(state);
            childNodes[0]->obOut = obOut;

            childNodes[0]->inArrayType  = inArrayType;
            childNodes[0]->outArrayType = rocfft_array_type_complex_interleaved;

            // NB: The case here indicates parent's input buffer is not
            //     complex_planar or hermitian_planar, so the child must
            //     be a hermitian_interleaved.
            if(inArrayType == rocfft_array_type_complex_interleaved)
            {
                childNodes[0]->inArrayType = rocfft_array_type_hermitian_interleaved;
            }
        }

        // complex FFT kernel
        fftNode->SetInputBuffer(state);
        fftNode->obOut = obOut;
        fftNode->inArrayType
            = fusedPreProcessing ? inArrayType : rocfft_array_type_complex_interleaved;
        fftNode->outArrayType = rocfft_array_type_complex_interleaved;
        fftNode->TraverseTreeAssignBuffersLogicA(state, flipIn, flipOut, obOutBuf);

        // apply callback
        childNodes.back()->obIn         = obOut;
        childNodes.back()->obOut        = obOut;
        childNodes.back()->inArrayType  = rocfft_array_type_real;
        childNodes.back()->outArrayType = rocfft_array_type_real;
    }
}

void TreeNode::assign_buffers_CS_REAL_2D_EVEN(TraverseState&   state,
                                              OperatingBuffer& flipIn,
                                              OperatingBuffer& flipOut,
                                              OperatingBuffer& obOutBuf)
{
    assert(scheme == CS_REAL_2D_EVEN);
    assert(parent == nullptr);

    if(direction == -1)
    {
        // RTRT

        // real-to-complex
        childNodes[0]->SetInputBuffer(state);
        childNodes[0]->obOut        = obOut;
        childNodes[0]->inArrayType  = inArrayType;
        childNodes[0]->outArrayType = outArrayType;
        childNodes[0]->TraverseTreeAssignBuffersLogicA(state, flipIn, flipOut, obOutBuf);

        // T
        childNodes[1]->SetInputBuffer(state);
        childNodes[1]->obOut        = flipOut;
        childNodes[1]->inArrayType  = childNodes[0]->outArrayType;
        childNodes[1]->outArrayType = rocfft_array_type_complex_interleaved;

        // complex-to-complex
        childNodes[2]->SetInputBuffer(state);
        childNodes[2]->obOut = flipOut;
        childNodes[2]->TraverseTreeAssignBuffersLogicA(state, flipIn, flipOut, obOutBuf);
        childNodes[2]->inArrayType  = rocfft_array_type_complex_interleaved;
        childNodes[2]->outArrayType = rocfft_array_type_complex_interleaved;

        // T
        childNodes[3]->SetInputBuffer(state);
        childNodes[3]->obOut        = obOut;
        childNodes[3]->inArrayType  = rocfft_array_type_complex_interleaved;
        childNodes[3]->outArrayType = outArrayType;
    }
    else
    { // TRTR

        // The first transform only gets to play with the input buffer.
        auto flipIn0 = flipIn;
        flipIn       = obIn;

        // T
        childNodes[0]->SetInputBuffer(state);
        childNodes[0]->obOut        = flipOut;
        childNodes[0]->inArrayType  = inArrayType;
        childNodes[0]->outArrayType = rocfft_array_type_complex_interleaved;

        // complex-to-complex
        childNodes[1]->SetInputBuffer(state);
        childNodes[1]->obOut        = flipOut;
        childNodes[1]->inArrayType  = rocfft_array_type_complex_interleaved;
        childNodes[1]->outArrayType = rocfft_array_type_complex_interleaved;
        childNodes[1]->TraverseTreeAssignBuffersLogicA(state, flipIn, flipOut, obOutBuf);

        // T
        childNodes[2]->SetInputBuffer(state);
        childNodes[2]->obOut        = obIn;
        childNodes[2]->inArrayType  = rocfft_array_type_complex_interleaved;
        childNodes[2]->outArrayType = inArrayType;

        // complex-to-real
        childNodes[3]->SetInputBuffer(state);
        childNodes[3]->obOut        = obOut;
        childNodes[3]->inArrayType  = inArrayType;
        childNodes[3]->outArrayType = rocfft_array_type_real;

        flipIn = flipIn0;

        childNodes[3]->TraverseTreeAssignBuffersLogicA(state, flipIn, flipOut, obOutBuf);
    }
}

void TreeNode::assign_buffers_CS_REAL_3D_EVEN(TraverseState&   state,
                                              OperatingBuffer& flipIn,
                                              OperatingBuffer& flipOut,
                                              OperatingBuffer& obOutBuf)
{
    assert(scheme == CS_REAL_3D_EVEN);
    assert(parent == nullptr);

    obOut = OB_USER_OUT;

    if(direction == -1)
    {
        flipIn  = obIn;
        flipOut = OB_TEMP;

        // R: r2c
        childNodes[0]->SetInputBuffer(state);
        childNodes[0]->obOut        = obOutBuf;
        childNodes[0]->inArrayType  = inArrayType;
        childNodes[0]->outArrayType = outArrayType;
        childNodes[0]->TraverseTreeAssignBuffersLogicA(state, flipIn, flipOut, obOutBuf);

        flipIn   = OB_TEMP;
        flipOut  = obOut;
        obOutBuf = obOut;

        // in-place SBCC for higher dimensions
        if(childNodes.size() == 3)
        {
            childNodes[1]->SetInputBuffer(state);
            childNodes[1]->obOut        = childNodes[1]->obIn;
            childNodes[1]->inArrayType  = outArrayType;
            childNodes[1]->outArrayType = outArrayType;

            childNodes[2]->SetInputBuffer(state);
            childNodes[2]->obOut        = childNodes[2]->obIn;
            childNodes[2]->inArrayType  = outArrayType;
            childNodes[2]->outArrayType = outArrayType;
        }
        // RTRTRT
        else if(childNodes.size() == 6)
        {

            // NB: for out-of-place transforms, we can't fit the result of the first r2c transform into
            // the input buffer.

            // T
            childNodes[1]->SetInputBuffer(state);
            childNodes[1]->obOut        = obOutBuf;
            childNodes[1]->inArrayType  = childNodes[0]->outArrayType;
            childNodes[1]->outArrayType = outArrayType;

            // R: c2c
            childNodes[2]->inArrayType  = childNodes[1]->outArrayType;
            childNodes[2]->outArrayType = outArrayType;
            childNodes[2]->SetInputBuffer(state);
            childNodes[2]->obOut = obOutBuf;
            flipIn               = childNodes[2]->obIn;
            flipOut              = obOutBuf;
            childNodes[2]->TraverseTreeAssignBuffersLogicA(state, flipOut, flipIn, obIn);

            // T
            childNodes[3]->SetInputBuffer(state);
            childNodes[3]->obOut        = OB_TEMP;
            childNodes[3]->inArrayType  = childNodes[2]->outArrayType;
            childNodes[3]->outArrayType = rocfft_array_type_complex_interleaved;

            // R: c2c
            childNodes[4]->SetInputBuffer(state);
            childNodes[4]->obOut = OB_TEMP;
            childNodes[4]->TraverseTreeAssignBuffersLogicA(state, flipIn, flipOut, obOutBuf);
            childNodes[4]->inArrayType  = childNodes[3]->outArrayType;
            childNodes[4]->outArrayType = rocfft_array_type_complex_interleaved;

            // T
            childNodes[5]->inArrayType  = childNodes[4]->outArrayType;
            childNodes[5]->outArrayType = outArrayType;
            childNodes[5]->SetInputBuffer(state);
            childNodes[5]->obOut = obOutBuf;
        }
    }
    else
    {
        // in-place SBCC for higher dimensions
        if(childNodes.size() == 3)
        {
            childNodes[0]->SetInputBuffer(state);
            childNodes[0]->obOut        = childNodes[0]->obIn;
            childNodes[0]->inArrayType  = inArrayType;
            childNodes[0]->outArrayType = inArrayType;

            childNodes[1]->SetInputBuffer(state);
            childNodes[1]->obOut        = childNodes[1]->obIn;
            childNodes[1]->inArrayType  = inArrayType;
            childNodes[1]->outArrayType = inArrayType;
        }
        // TRTR
        else
        {
            // NB: only c2r can fit into the output buffer for out-of-place transforms.

            // Transpose
            childNodes[0]->SetInputBuffer(state);
            childNodes[0]->obOut        = OB_TEMP;
            childNodes[0]->outArrayType = rocfft_array_type_complex_interleaved;

            // c2c
            childNodes[1]->SetInputBuffer(state);
            childNodes[1]->obOut        = OB_USER_IN;
            childNodes[1]->inArrayType  = rocfft_array_type_complex_interleaved;
            childNodes[1]->outArrayType = inArrayType;
            childNodes[1]->TraverseTreeAssignBuffersLogicA(state, flipIn, flipOut, obOutBuf);

            // Transpose
            childNodes[2]->SetInputBuffer(state);
            childNodes[2]->obOut        = OB_TEMP;
            childNodes[2]->inArrayType  = childNodes[1]->outArrayType;
            childNodes[2]->outArrayType = rocfft_array_type_complex_interleaved;

            // c2c
            childNodes[3]->SetInputBuffer(state);
            childNodes[3]->obOut        = OB_USER_IN;
            childNodes[3]->inArrayType  = rocfft_array_type_complex_interleaved;
            childNodes[3]->outArrayType = inArrayType;
            childNodes[3]->TraverseTreeAssignBuffersLogicA(state, flipOut, flipIn, obOutBuf);

            // Transpose
            childNodes[4]->SetInputBuffer(state);
            childNodes[4]->obOut        = OB_TEMP;
            childNodes[4]->inArrayType  = childNodes[3]->outArrayType;
            childNodes[4]->outArrayType = rocfft_array_type_complex_interleaved;
        }

        // c2r
        auto& previousNode = childNodes[childNodes.size() - 2];
        childNodes.back()->SetInputBuffer(state);
        childNodes.back()->obOut        = obOutBuf;
        childNodes.back()->inArrayType  = previousNode->outArrayType;
        childNodes.back()->outArrayType = outArrayType;
        childNodes.back()->TraverseTreeAssignBuffersLogicA(state, flipIn, flipOut, obOutBuf);

        obOut = childNodes.back()->obOut;
    }

#if 0
    rocfft_cout << PrintScheme(scheme) << std::endl;
    for(int i = 0; i < childNodes.size(); ++i)
    {
        rocfft_cout << i << ": " << PrintScheme(childNodes[i]->scheme) << " : "
                  << PrintOperatingBuffer(childNodes[i]->obIn) << " -> "
                  << PrintOperatingBuffer(childNodes[i]->obOut) << std::endl;
    }
#endif
}

void TreeNode::assign_buffers_CS_BLUESTEIN(TraverseState&   state,
                                           OperatingBuffer& flipIn,
                                           OperatingBuffer& flipOut,
                                           OperatingBuffer& obOutBuf)
{
    assert(childNodes.size() == 7);

    OperatingBuffer savFlipIn  = flipIn;
    OperatingBuffer savFlipOut = flipOut;
    OperatingBuffer savOutBuf  = obOutBuf;

    flipIn   = OB_TEMP_BLUESTEIN;
    flipOut  = OB_TEMP;
    obOutBuf = OB_TEMP_BLUESTEIN;

    // CS_KERNEL_CHIRP effectively takes no inputs and does not
    // connect to the previous kernel in the chain, so don't assign
    // obIn using SetInputBuffer.
    assert(childNodes[0]->scheme == CS_KERNEL_CHIRP);
    childNodes[0]->obIn  = OB_TEMP_BLUESTEIN;
    childNodes[0]->obOut = OB_TEMP_BLUESTEIN;

    assert(childNodes[1]->scheme == CS_KERNEL_PAD_MUL);
    childNodes[1]->SetInputBuffer(state);
    childNodes[1]->obOut = OB_TEMP_BLUESTEIN;

    childNodes[2]->SetInputBuffer(state);
    childNodes[2]->obOut = OB_TEMP_BLUESTEIN;
    childNodes[2]->TraverseTreeAssignBuffersLogicA(state, flipIn, flipOut, obOutBuf);

    childNodes[3]->SetInputBuffer(state);
    childNodes[3]->obOut = OB_TEMP_BLUESTEIN;
    childNodes[3]->TraverseTreeAssignBuffersLogicA(state, flipIn, flipOut, obOutBuf);

    assert(childNodes[4]->scheme == CS_KERNEL_FFT_MUL);
    childNodes[4]->SetInputBuffer(state);
    childNodes[4]->obOut = OB_TEMP_BLUESTEIN;

    childNodes[5]->SetInputBuffer(state);
    childNodes[5]->obOut = OB_TEMP_BLUESTEIN;
    childNodes[5]->TraverseTreeAssignBuffersLogicA(state, flipIn, flipOut, obOutBuf);

    assert(childNodes[6]->scheme == CS_KERNEL_RES_MUL);
    childNodes[6]->SetInputBuffer(state);
    childNodes[6]->obOut = (parent == nullptr) ? OB_USER_OUT : obOut;

    obOut = childNodes[6]->obOut;

    flipIn   = savFlipIn;
    flipOut  = savFlipOut;
    obOutBuf = savOutBuf;
}
void TreeNode::assign_buffers_CS_L1D_TRTRT(TraverseState&   state,
                                           OperatingBuffer& flipIn,
                                           OperatingBuffer& flipOut,
                                           OperatingBuffer& obOutBuf)
{
    if(parent == nullptr)
    {
        obOutBuf = OB_USER_OUT;

        // T
        childNodes[0]->SetInputBuffer(state);
        childNodes[0]->obOut = flipOut;

        // R
        childNodes[1]->SetInputBuffer(state);
        childNodes[1]->obOut = obOut == flipIn ? flipOut : flipIn;
        if(childNodes[1]->childNodes.size())
        {
            childNodes[1]->TraverseTreeAssignBuffersLogicA(state, flipIn, flipOut, obOutBuf);
        }

        // T
        childNodes[2]->SetInputBuffer(state);
        childNodes[2]->obOut = obOut == flipIn ? flipIn : flipOut;

        // R
        childNodes[3]->SetInputBuffer(state);
        childNodes[3]->obOut = obOut == flipIn ? flipOut : flipIn;

        // T
        childNodes[4]->SetInputBuffer(state);
        childNodes[4]->obOut = obOutBuf;
    }
    else
    {

        // T
        childNodes[0]->SetInputBuffer(state);
        childNodes[0]->obOut = childNodes[0]->obIn == flipIn ? flipOut : flipIn;

        // R
        childNodes[1]->SetInputBuffer(state);
        childNodes[1]->obOut = obOut == flipIn ? flipOut : flipIn;
        if(childNodes[1]->childNodes.size())
        {
            childNodes[1]->TraverseTreeAssignBuffersLogicA(state, flipIn, flipOut, obOutBuf);
        }

        // T
        childNodes[2]->SetInputBuffer(state);
        childNodes[2]->obOut = obOut == flipIn ? flipIn : flipOut;

        // R
        childNodes[3]->SetInputBuffer(state);
        childNodes[3]->obOut = obOut == flipIn ? flipOut : flipIn;

        // T
        childNodes[4]->SetInputBuffer(state);
        childNodes[4]->obOut = obOut;
    }
}

void TreeNode::assign_buffers_CS_L1D_CC(TraverseState&   state,
                                        OperatingBuffer& flipIn,
                                        OperatingBuffer& flipOut,
                                        OperatingBuffer& obOutBuf)
{
    if(obOut == OB_UNINIT)
    {
        if(parent == nullptr)
        {
            childNodes[0]->SetInputBuffer(state);
            childNodes[0]->obOut = OB_TEMP;

            childNodes[1]->SetInputBuffer(state);
            childNodes[1]->obOut = obOutBuf;
        }
        else
        {

            childNodes[0]->SetInputBuffer(state);
            childNodes[0]->obOut = flipOut;

            childNodes[1]->SetInputBuffer(state);
            childNodes[1]->obOut = flipIn;
        }

        obOut = childNodes[1]->obOut;
    }
    else
    {
        childNodes[0]->SetInputBuffer(state);
        // childNodes[1] must be out-of-place:
        childNodes[0]->obOut = flipOut == obOut ? flipIn : flipOut;

        childNodes[1]->SetInputBuffer(state);
        childNodes[1]->obOut = obOut;
    }
}

void TreeNode::assign_buffers_CS_L1D_CRT(TraverseState&   state,
                                         OperatingBuffer& flipIn,
                                         OperatingBuffer& flipOut,
                                         OperatingBuffer& obOutBuf)
{
    if(obOut == OB_UNINIT)
    {
        if(parent == nullptr)
        {
            childNodes[0]->SetInputBuffer(state);
            childNodes[0]->obOut = OB_TEMP;

            childNodes[1]->SetInputBuffer(state);
            childNodes[1]->obOut = OB_TEMP;

            childNodes[2]->SetInputBuffer(state);
            childNodes[2]->obOut = obOutBuf;
        }
        else
        {
            childNodes[0]->SetInputBuffer(state);
            childNodes[0]->obOut = flipOut;

            childNodes[1]->SetInputBuffer(state);
            childNodes[1]->obOut = flipOut;

            childNodes[2]->SetInputBuffer(state);
            childNodes[2]->obOut = flipIn;
        }

        obOut = childNodes[2]->obOut;
    }
    else
    {
        childNodes[0]->SetInputBuffer(state);
        childNodes[0]->obOut = flipOut;

        childNodes[1]->SetInputBuffer(state);
        childNodes[1]->obOut = obOut == flipIn ? flipOut : flipIn;

        // Last node is a transpose and must be out-of-place:
        childNodes[2]->SetInputBuffer(state);
        childNodes[2]->obOut = obOut;
    }
}

void TreeNode::assign_buffers_CS_RTRT(TraverseState&   state,
                                      OperatingBuffer& flipIn,
                                      OperatingBuffer& flipOut,
                                      OperatingBuffer& obOutBuf)
{
    if(parent == nullptr)
    {
        obOut = OB_USER_OUT;
    }

    // Copy the flip buffers, which are swapped by recursive calls.
    auto flipIn0  = flipIn;
    auto flipOut0 = flipOut;

    // Transform:
    childNodes[0]->SetInputBuffer(state);
    childNodes[0]->obOut = flipIn;
    childNodes[0]->TraverseTreeAssignBuffersLogicA(state, flipIn, flipOut, obOutBuf);

    // Transpose:
    childNodes[1]->SetInputBuffer(state);
    childNodes[1]->obOut = flipOut0;

    // Stockham:
    childNodes[2]->SetInputBuffer(state);
    childNodes[2]->obOut = flipOut0;
    childNodes[2]->TraverseTreeAssignBuffersLogicA(state, flipOut0, flipIn0, obOutBuf);

    // Transpose:
    childNodes[3]->SetInputBuffer(state);
    childNodes[3]->obOut = obOut;

    // Transposes must be out-of-place:
    assert(childNodes[1]->obIn != childNodes[1]->obOut);
    assert(childNodes[3]->obIn != childNodes[3]->obOut);
}

void TreeNode::assign_buffers_CS_RC(TraverseState&   state,
                                    OperatingBuffer& flipIn,
                                    OperatingBuffer& flipOut,
                                    OperatingBuffer& obOutBuf)
{
    childNodes[0]->SetInputBuffer(state);
    childNodes[0]->obOut = flipOut;
    childNodes[0]->TraverseTreeAssignBuffersLogicA(state, flipIn, flipOut, obOutBuf);

    childNodes[1]->SetInputBuffer(state);
    childNodes[1]->obOut = obOutBuf;
    childNodes[1]->TraverseTreeAssignBuffersLogicA(state, flipOut, flipIn, obOutBuf);

    obIn  = childNodes[0]->obIn;
    obOut = childNodes[1]->obOut;
}

void TreeNode::assign_buffers_CS_3D_TRTRTR(TraverseState&   state,
                                           OperatingBuffer& flipIn,
                                           OperatingBuffer& flipOut,
                                           OperatingBuffer& obOutBuf)
{
    assert(scheme == CS_3D_TRTRTR);
    assert(childNodes.size() == 6);

    for(int i = 0; i < 6; i += 2)
    {
        auto& trans_plan = childNodes[i];

        // T
        trans_plan->SetInputBuffer(state);
        trans_plan->obOut        = OB_TEMP;
        trans_plan->inArrayType  = (i == 0) ? inArrayType : childNodes[i - 1]->outArrayType;
        trans_plan->outArrayType = rocfft_array_type_complex_interleaved;

        auto& row_plan = childNodes[i + 1];
        row_plan->SetInputBuffer(state);
        row_plan->obOut        = obOutBuf;
        row_plan->inArrayType  = rocfft_array_type_complex_interleaved;
        row_plan->outArrayType = outArrayType;
        row_plan->TraverseTreeAssignBuffersLogicA(state, flipIn, flipOut, obOutBuf);
    }

    obOut = childNodes[childNodes.size() - 1]->obOut;
}

void TreeNode::assign_buffers_CS_3D_BLOCK_RC(TraverseState&   state,
                                             OperatingBuffer& flipIn,
                                             OperatingBuffer& flipOut,
                                             OperatingBuffer& obOutBuf)
{
    assert(scheme == CS_3D_BLOCK_RC);

    for(size_t i = 0; i < childNodes.size(); ++i)
    {
        auto& node = childNodes[i];
        node->SetInputBuffer(state);
        node->inArrayType = (i == 0) ? inArrayType : childNodes[i - 1]->outArrayType;
        node->obOut       = flipOut == OB_USER_OUT && placement == rocfft_placement_notinplace
                                ? OB_USER_IN
                                : flipOut;

        // temp is interleaved, in/out might not be
        switch(node->obOut)
        {
        case OB_USER_IN:
            node->outArrayType = inArrayType;
            break;
        case OB_USER_OUT:
            node->outArrayType = outArrayType;
            break;
        default:
            node->outArrayType = rocfft_array_type_complex_interleaved;
        }

        node->TraverseTreeAssignBuffersLogicA(state, flipIn, flipOut, obOutBuf);
    }

    obOut                           = obOutBuf;
    childNodes.back()->obOut        = obOut;
    childNodes.back()->outArrayType = outArrayType;
}

void TreeNode::assign_buffers_CS_3D_BLOCK_CR(TraverseState&   state,
                                             OperatingBuffer& flipIn,
                                             OperatingBuffer& flipOut,
                                             OperatingBuffer& obOutBuf)
{
    assert(scheme == CS_3D_BLOCK_CR);

    for(size_t i = 0; i < childNodes.size(); ++i)
    {
        auto& node = childNodes[i];
        node->SetInputBuffer(state);
        node->inArrayType = (i == 0) ? inArrayType : childNodes[i - 1]->outArrayType;
        node->obOut       = flipOut == OB_USER_OUT && placement == rocfft_placement_notinplace
                                ? OB_USER_IN
                                : flipOut;

        // temp is interleaved, in/out might not be
        switch(node->obOut)
        {
        case OB_USER_IN:
            node->outArrayType = inArrayType;
            break;
        case OB_USER_OUT:
            node->outArrayType = outArrayType;
            break;
        default:
            node->outArrayType = rocfft_array_type_complex_interleaved;
        }

        node->TraverseTreeAssignBuffersLogicA(state, flipIn, flipOut, obOutBuf);
    }

    obOut                           = obOutBuf;
    childNodes.back()->obOut        = obOut;
    childNodes.back()->outArrayType = outArrayType;
}

///////////////////////////////////////////////////////////////////////////////
/// Set placement variable and in/out array types, if not already set.
void TreeNode::TraverseTreeAssignPlacementsLogicA(const rocfft_array_type rootIn,
                                                  const rocfft_array_type rootOut)
{
    if(parent != nullptr)
    {
        placement = (obIn == obOut) ? rocfft_placement_inplace : rocfft_placement_notinplace;
        // if (this->scheme == CS_KERNEL_TRANSPOSE)
        // {
        //     rocfft_cout << " obIn " << obIn << ", obOut " << obOut << " rootIn " << rootIn
        //               << ", rootOut " << rootOut << " inArrayType " << inArrayType
        //               << ", outArrayType " << outArrayType << std::endl;
        // }

        if(inArrayType == rocfft_array_type_unset)
        {
            switch(obIn)
            {
            case OB_USER_IN:
                // NB:
                // There are some cases that 2D/3D even length r2c with
                // child node ***BLOCK_CC. The child node can not detect
                // the correct array type from its direct parent, which
                // has to get the info from root node.
                // On the other hand, some cases that 1D even length r2c
                // with children should use the array type from the parent
                // instead of root node.
                inArrayType = (rootIn == rocfft_array_type_complex_planar
                               || rootIn == rocfft_array_type_hermitian_planar)
                                  ? rootIn
                                  : parent->inArrayType;
                break;
            case OB_USER_OUT:
                inArrayType = (rootOut == rocfft_array_type_complex_planar
                               || rootOut == rocfft_array_type_hermitian_planar)
                                  ? rootOut
                                  : parent->outArrayType;
                break;
            case OB_TEMP:
                inArrayType = rocfft_array_type_complex_interleaved;
                break;
            case OB_TEMP_CMPLX_FOR_REAL:
                inArrayType = rocfft_array_type_complex_interleaved;
                break;
            case OB_TEMP_BLUESTEIN:
                inArrayType = rocfft_array_type_complex_interleaved;
                if(parent->iOffset != 0)
                    iOffset = parent->iOffset;
                break;
            default:
                inArrayType = rocfft_array_type_complex_interleaved;
            }
        }

        if(outArrayType == rocfft_array_type_unset)
        {
            switch(obOut)
            {
            case OB_USER_IN:
                outArrayType = (rootIn == rocfft_array_type_complex_planar
                                || rootIn == rocfft_array_type_hermitian_planar)
                                   ? rootIn
                                   : parent->inArrayType;
                break;
            case OB_USER_OUT:
                outArrayType = (rootOut == rocfft_array_type_complex_planar
                                || rootOut == rocfft_array_type_hermitian_planar)
                                   ? rootOut
                                   : parent->outArrayType;
                break;
            case OB_TEMP:
                outArrayType = rocfft_array_type_complex_interleaved;
                break;
            case OB_TEMP_CMPLX_FOR_REAL:
                outArrayType = rocfft_array_type_complex_interleaved;
                break;
            case OB_TEMP_BLUESTEIN:
                outArrayType = rocfft_array_type_complex_interleaved;
                if(parent->oOffset != 0)
                    oOffset = parent->oOffset;
                break;
            default:
                outArrayType = rocfft_array_type_complex_interleaved;
            }
        }
    }

    for(auto children_p = childNodes.begin(); children_p != childNodes.end(); children_p++)
    {
        (*children_p)->TraverseTreeAssignPlacementsLogicA(rootIn, rootOut);
    }
}

// Set strides and distances

void TreeNode::TraverseTreeAssignParamsLogicA()
{
#if 0
    // Debug output information
    auto        here = this;
    auto        up   = parent;
    std::string tabs;
    while(up != nullptr && here != up)
    {
        here = up;
        up   = parent->parent;
        tabs += "\t";
    }
    rocfft_cout << tabs << "TraverseTreeAssignParamsLogicA: " << PrintScheme(scheme) << std::endl;
    rocfft_cout << tabs << "\tlength:";
    for(auto i : length)
        rocfft_cout << i << " ";
    rocfft_cout << std::endl;
    rocfft_cout << tabs << "\tistride:";
    for(auto i : inStride)
        rocfft_cout << i << " ";
    rocfft_cout << std::endl;
    rocfft_cout << tabs << "\tostride:";
    for(auto i : outStride)
        rocfft_cout << i << " ";
    rocfft_cout << std::endl;
#endif

    assert(length.size() == inStride.size());
    assert(length.size() == outStride.size());

    switch(scheme)
    {
    case CS_REAL_TRANSFORM_USING_CMPLX:
        assign_params_CS_REAL_TRANSFORM_USING_CMPLX();
        break;
    case CS_REAL_TRANSFORM_EVEN:
        assign_params_CS_REAL_TRANSFORM_EVEN();
        break;
    case CS_REAL_2D_EVEN:
        assign_params_CS_REAL_2D_EVEN();
        break;
    case CS_REAL_3D_EVEN:
        assign_params_CS_REAL_3D_EVEN();
        break;
    case CS_BLUESTEIN:
        assign_params_CS_BLUESTEIN();
        break;
    case CS_L1D_TRTRT:
        assign_params_CS_L1D_TRTRT();
        break;
    case CS_L1D_CC:
        assign_params_CS_L1D_CC();
        break;
    case CS_L1D_CRT:
        assign_params_CS_L1D_CRT();
        break;
    case CS_2D_RTRT:
        assign_params_CS_2D_RTRT();
        break;
    case CS_2D_RC:
    case CS_2D_STRAIGHT:
        assign_params_CS_2D_RC_STRAIGHT();
        break;
    case CS_3D_RTRT:
        assign_params_CS_3D_RTRT();
        break;
    case CS_3D_TRTRTR:
        assign_params_CS_3D_TRTRTR();
        break;
    case CS_3D_BLOCK_RC:
        assign_params_CS_3D_BLOCK_RC();
        break;
    case CS_3D_BLOCK_CR:
        assign_params_CS_3D_BLOCK_CR();
        break;
    case CS_3D_RC:
    case CS_3D_STRAIGHT:
        assign_params_CS_3D_RC_STRAIGHT();
        break;
    default:
        return;
    }
}

void TreeNode::assign_params_CS_REAL_TRANSFORM_USING_CMPLX()
{
    assert(childNodes.size() == 3);
    auto& copyHeadPlan = childNodes[0];
    auto& fftPlan      = childNodes[1];
    auto& copyTailPlan = childNodes[2];

    copyHeadPlan->inStride = inStride;
    copyHeadPlan->iDist    = iDist;

    copyHeadPlan->outStride.push_back(1);
    copyHeadPlan->oDist = copyHeadPlan->length[0];
    for(size_t index = 1; index < length.size(); index++)
    {
        copyHeadPlan->outStride.push_back(copyHeadPlan->oDist);
        copyHeadPlan->oDist *= length[index];
    }

    fftPlan->inStride  = copyHeadPlan->outStride;
    fftPlan->iDist     = copyHeadPlan->oDist;
    fftPlan->outStride = fftPlan->inStride;
    fftPlan->oDist     = fftPlan->iDist;

    fftPlan->TraverseTreeAssignParamsLogicA();

    copyTailPlan->inStride = fftPlan->outStride;
    copyTailPlan->iDist    = fftPlan->oDist;

    copyTailPlan->outStride = outStride;
    copyTailPlan->oDist     = oDist;
}

void TreeNode::assign_params_CS_REAL_TRANSFORM_EVEN()
{
    // definitely will have FFT + apply callback.  pre/post processing
    // might be fused into the FFT or separate.
    assert(childNodes.size() == 2 || childNodes.size() == 3);

    if(direction == -1)
    {
        // forward transform, r2c

        // iDist is in reals, subplan->iDist is in complexes
        auto& applyCallback      = childNodes[0];
        applyCallback->inStride  = inStride;
        applyCallback->iDist     = iDist;
        applyCallback->outStride = inStride;
        applyCallback->oDist     = iDist;

        auto& fftPlan     = childNodes[1];
        fftPlan->inStride = inStride;
        for(int i = 1; i < fftPlan->inStride.size(); ++i)
        {
            fftPlan->inStride[i] /= 2;
        }
        fftPlan->iDist     = iDist / 2;
        fftPlan->outStride = inStride;
        for(int i = 1; i < fftPlan->outStride.size(); ++i)
        {
            fftPlan->outStride[i] /= 2;
        }
        fftPlan->oDist = iDist / 2;
        fftPlan->TraverseTreeAssignParamsLogicA();
        assert(fftPlan->length.size() == fftPlan->inStride.size());
        assert(fftPlan->length.size() == fftPlan->outStride.size());

        if(childNodes.size() == 3)
        {
            auto& postPlan = childNodes[2];
            assert(postPlan->scheme == CS_KERNEL_R_TO_CMPLX
                   || postPlan->scheme == CS_KERNEL_R_TO_CMPLX_TRANSPOSE);
            postPlan->inStride = inStride;
            for(int i = 1; i < postPlan->inStride.size(); ++i)
            {
                postPlan->inStride[i] /= 2;
            }
            postPlan->iDist     = iDist / 2;
            postPlan->outStride = outStride;
            postPlan->oDist     = oDist;

            assert(postPlan->length.size() == postPlan->inStride.size());
            assert(postPlan->length.size() == postPlan->outStride.size());
        }
        else
        {
            // we fused post-proc into the FFT kernel, so give the correct out strides
            fftPlan->outStride = outStride;
            fftPlan->oDist     = oDist;
        }
    }
    else
    {

        // backward transform, c2r
        bool fusedPreProcessing = childNodes[0]->ebtype == EmbeddedType::C2Real_PRE;

        // oDist is in reals, subplan->oDist is in complexes

        if(!fusedPreProcessing)
        {
            auto& prePlan = childNodes[0];
            assert(prePlan->scheme == CS_KERNEL_CMPLX_TO_R);

            prePlan->iDist = iDist;
            prePlan->oDist = oDist / 2;

            // Strides are actually distances for multimensional transforms.
            // Only the first value is used, but we require dimension values.
            prePlan->inStride  = inStride;
            prePlan->outStride = outStride;
            // Strides are in complex types
            for(int i = 1; i < prePlan->outStride.size(); ++i)
            {
                prePlan->outStride[i] /= 2;
            }
            assert(prePlan->length.size() == prePlan->inStride.size());
            assert(prePlan->length.size() == prePlan->outStride.size());
        }

        auto& fftPlan = fusedPreProcessing ? childNodes[0] : childNodes[1];
        // Transform the strides from real to complex.

        fftPlan->inStride  = fusedPreProcessing ? inStride : outStride;
        fftPlan->iDist     = fusedPreProcessing ? iDist : oDist / 2;
        fftPlan->outStride = outStride;
        fftPlan->oDist     = oDist / 2;
        // The strides must be translated from real to complex.
        for(int i = 1; i < fftPlan->inStride.size(); ++i)
        {
            if(!fusedPreProcessing)
                fftPlan->inStride[i] /= 2;
            fftPlan->outStride[i] /= 2;
        }

        fftPlan->TraverseTreeAssignParamsLogicA();
        assert(fftPlan->length.size() == fftPlan->inStride.size());
        assert(fftPlan->length.size() == fftPlan->outStride.size());

        // we apply callbacks on the root plan's output
        TreeNode* rootPlan = this;
        while(rootPlan->parent != nullptr)
            rootPlan = rootPlan->parent;

        auto& applyCallback      = childNodes.back();
        applyCallback->inStride  = rootPlan->outStride;
        applyCallback->iDist     = rootPlan->oDist;
        applyCallback->outStride = rootPlan->outStride;
        applyCallback->oDist     = rootPlan->oDist;
    }
}

void TreeNode::assign_params_CS_L1D_CC()
{
    auto& col2colPlan = childNodes[0];
    auto& row2colPlan = childNodes[1];

    if((obOut == OB_USER_OUT) || (obOut == OB_TEMP_CMPLX_FOR_REAL))
    {
        // B -> T
        col2colPlan->inStride.push_back(inStride[0] * col2colPlan->length[1]);
        col2colPlan->inStride.push_back(inStride[0]);
        col2colPlan->iDist = iDist;

        col2colPlan->outStride.push_back(col2colPlan->length[1]);
        col2colPlan->outStride.push_back(1);
        col2colPlan->oDist = length[0];

        for(size_t index = 1; index < length.size(); index++)
        {
            col2colPlan->inStride.push_back(inStride[index]);
            col2colPlan->outStride.push_back(col2colPlan->oDist);
            col2colPlan->oDist *= length[index];
        }

        // T -> B
        row2colPlan->inStride.push_back(1);
        row2colPlan->inStride.push_back(row2colPlan->length[0]);
        row2colPlan->iDist = length[0];

        row2colPlan->outStride.push_back(outStride[0] * row2colPlan->length[1]);
        row2colPlan->outStride.push_back(outStride[0]);
        row2colPlan->oDist = oDist;

        for(size_t index = 1; index < length.size(); index++)
        {
            row2colPlan->inStride.push_back(row2colPlan->iDist);
            row2colPlan->iDist *= length[index];
            row2colPlan->outStride.push_back(outStride[index]);
        }
    }
    else
    {
        // here we don't have B info right away, we get it through its parent

        // TODO: what is this assert for?
        assert(parent->obOut == OB_USER_IN || parent->obOut == OB_USER_OUT
               || parent->obOut == OB_TEMP_CMPLX_FOR_REAL
               || parent->scheme == CS_REAL_TRANSFORM_EVEN);

        // T-> B
        col2colPlan->inStride.push_back(inStride[0] * col2colPlan->length[1]);
        col2colPlan->inStride.push_back(inStride[0]);
        col2colPlan->iDist = iDist;

        for(size_t index = 1; index < length.size(); index++)
            col2colPlan->inStride.push_back(inStride[index]);

        if(parent->scheme == CS_L1D_TRTRT)
        {
            col2colPlan->outStride.push_back(parent->outStride[0] * col2colPlan->length[1]);
            col2colPlan->outStride.push_back(parent->outStride[0]);
            col2colPlan->outStride.push_back(parent->outStride[0] * col2colPlan->length[1]
                                             * col2colPlan->length[0]);
            col2colPlan->oDist = parent->oDist;

            for(size_t index = 1; index < parent->length.size(); index++)
                col2colPlan->outStride.push_back(parent->outStride[index]);
        }
        else
        {
            // we dont have B info here, need to assume packed data and descended
            // from 2D/3D
            assert(parent->outStride[0] == 1);

            col2colPlan->outStride.push_back(col2colPlan->length[1]);
            col2colPlan->outStride.push_back(1);
            col2colPlan->oDist = col2colPlan->length[1] * col2colPlan->length[0];

            for(size_t index = 1; index < length.size(); index++)
            {
                col2colPlan->outStride.push_back(col2colPlan->oDist);
                col2colPlan->oDist *= length[index];
            }
        }

        // B -> T
        if(parent->scheme == CS_L1D_TRTRT)
        {
            row2colPlan->inStride.push_back(parent->outStride[0]);
            row2colPlan->inStride.push_back(parent->outStride[0] * row2colPlan->length[0]);
            row2colPlan->inStride.push_back(parent->outStride[0] * row2colPlan->length[0]
                                            * row2colPlan->length[1]);
            row2colPlan->iDist = parent->oDist;

            for(size_t index = 1; index < parent->length.size(); index++)
                row2colPlan->inStride.push_back(parent->outStride[index]);
        }
        else
        {
            // we dont have B info here, need to assume packed data and descended
            // from 2D/3D
            row2colPlan->inStride.push_back(1);
            row2colPlan->inStride.push_back(row2colPlan->length[0]);
            row2colPlan->iDist = row2colPlan->length[0] * row2colPlan->length[1];

            for(size_t index = 1; index < length.size(); index++)
            {
                row2colPlan->inStride.push_back(row2colPlan->iDist);
                row2colPlan->iDist *= length[index];
            }
        }

        row2colPlan->outStride.push_back(outStride[0] * row2colPlan->length[1]);
        row2colPlan->outStride.push_back(outStride[0]);
        row2colPlan->oDist = oDist;

        for(size_t index = 1; index < length.size(); index++)
            row2colPlan->outStride.push_back(outStride[index]);
    }
}

void TreeNode::assign_params_CS_L1D_CRT()
{
    auto& col2colPlan = childNodes[0];
    auto& row2rowPlan = childNodes[1];
    auto& transPlan   = childNodes[2];

    if((obOut == OB_USER_OUT) || (obOut == OB_TEMP_CMPLX_FOR_REAL))
    {
        // B -> T
        col2colPlan->inStride.push_back(inStride[0] * col2colPlan->length[1]);
        col2colPlan->inStride.push_back(inStride[0]);
        col2colPlan->iDist = iDist;

        col2colPlan->outStride.push_back(col2colPlan->length[1]);
        col2colPlan->outStride.push_back(1);
        col2colPlan->oDist = length[0];

        for(size_t index = 1; index < length.size(); index++)
        {
            col2colPlan->inStride.push_back(inStride[index]);
            col2colPlan->outStride.push_back(col2colPlan->oDist);
            col2colPlan->oDist *= length[index];
        }

        // T -> T
        row2rowPlan->inStride.push_back(1);
        row2rowPlan->inStride.push_back(row2rowPlan->length[0]);
        row2rowPlan->iDist = length[0];

        for(size_t index = 1; index < length.size(); index++)
        {
            row2rowPlan->inStride.push_back(row2rowPlan->iDist);
            row2rowPlan->iDist *= length[index];
        }

        row2rowPlan->outStride = row2rowPlan->inStride;
        row2rowPlan->oDist     = row2rowPlan->iDist;

        // T -> B
        transPlan->inStride = row2rowPlan->outStride;
        transPlan->iDist    = row2rowPlan->oDist;

        transPlan->outStride.push_back(outStride[0]);
        transPlan->outStride.push_back(outStride[0] * (transPlan->length[1]));
        transPlan->oDist = oDist;

        for(size_t index = 1; index < length.size(); index++)
            transPlan->outStride.push_back(outStride[index]);
    }
    else
    {
        // T -> B
        col2colPlan->inStride.push_back(inStride[0] * col2colPlan->length[1]);
        col2colPlan->inStride.push_back(inStride[0]);
        col2colPlan->iDist = iDist;

        for(size_t index = 1; index < length.size(); index++)
            col2colPlan->inStride.push_back(inStride[index]);

        if(parent->scheme == CS_L1D_TRTRT)
        {
            col2colPlan->outStride.push_back(parent->outStride[0] * col2colPlan->length[1]);
            col2colPlan->outStride.push_back(parent->outStride[0]);
            col2colPlan->outStride.push_back(parent->outStride[0] * col2colPlan->length[1]
                                             * col2colPlan->length[0]);
            col2colPlan->oDist = parent->oDist;

            for(size_t index = 1; index < parent->length.size(); index++)
                col2colPlan->outStride.push_back(parent->outStride[index]);
        }
        else
        {
            // we dont have B info here, need to assume packed data and descended
            // from 2D/3D
            assert(parent->outStride[0] == 1);
            for(size_t index = 1; index < parent->length.size(); index++)
                assert(parent->outStride[index]
                       == (parent->outStride[index - 1] * parent->length[index - 1]));

            col2colPlan->outStride.push_back(col2colPlan->length[1]);
            col2colPlan->outStride.push_back(1);
            col2colPlan->oDist = col2colPlan->length[1] * col2colPlan->length[0];

            for(size_t index = 1; index < length.size(); index++)
            {
                col2colPlan->outStride.push_back(col2colPlan->oDist);
                col2colPlan->oDist *= length[index];
            }
        }

        // B -> B
        if(parent->scheme == CS_L1D_TRTRT)
        {
            row2rowPlan->inStride.push_back(parent->outStride[0]);
            row2rowPlan->inStride.push_back(parent->outStride[0] * row2rowPlan->length[0]);
            row2rowPlan->inStride.push_back(parent->outStride[0] * row2rowPlan->length[0]
                                            * row2rowPlan->length[1]);
            row2rowPlan->iDist = parent->oDist;

            for(size_t index = 1; index < parent->length.size(); index++)
                row2rowPlan->inStride.push_back(parent->outStride[index]);
        }
        else
        {
            // we dont have B info here, need to assume packed data and descended
            // from 2D/3D
            row2rowPlan->inStride.push_back(1);
            row2rowPlan->inStride.push_back(row2rowPlan->length[0]);
            row2rowPlan->iDist = row2rowPlan->length[0] * row2rowPlan->length[1];

            for(size_t index = 1; index < length.size(); index++)
            {
                row2rowPlan->inStride.push_back(row2rowPlan->iDist);
                row2rowPlan->iDist *= length[index];
            }
        }

        row2rowPlan->outStride = row2rowPlan->inStride;
        row2rowPlan->oDist     = row2rowPlan->iDist;

        // B -> T
        transPlan->inStride = row2rowPlan->outStride;
        transPlan->iDist    = row2rowPlan->oDist;

        transPlan->outStride.push_back(outStride[0]);
        transPlan->outStride.push_back(outStride[0] * transPlan->length[1]);
        transPlan->oDist = oDist;

        for(size_t index = 1; index < length.size(); index++)
            transPlan->outStride.push_back(outStride[index]);
    }
}

void TreeNode::assign_params_CS_BLUESTEIN()
{
    auto& chirpPlan  = childNodes[0];
    auto& padmulPlan = childNodes[1];
    auto& fftiPlan   = childNodes[2];
    auto& fftcPlan   = childNodes[3];
    auto& fftmulPlan = childNodes[4];
    auto& fftrPlan   = childNodes[5];
    auto& resmulPlan = childNodes[6];

    chirpPlan->inStride.push_back(1);
    chirpPlan->iDist = chirpPlan->lengthBlue;
    chirpPlan->outStride.push_back(1);
    chirpPlan->oDist = chirpPlan->lengthBlue;

    padmulPlan->inStride = inStride;
    padmulPlan->iDist    = iDist;

    padmulPlan->outStride.push_back(1);
    padmulPlan->oDist = padmulPlan->lengthBlue;
    for(size_t index = 1; index < length.size(); index++)
    {
        padmulPlan->outStride.push_back(padmulPlan->oDist);
        padmulPlan->oDist *= length[index];
    }

    fftiPlan->inStride  = padmulPlan->outStride;
    fftiPlan->iDist     = padmulPlan->oDist;
    fftiPlan->outStride = fftiPlan->inStride;
    fftiPlan->oDist     = fftiPlan->iDist;

    fftiPlan->TraverseTreeAssignParamsLogicA();

    fftcPlan->inStride  = chirpPlan->outStride;
    fftcPlan->iDist     = chirpPlan->oDist;
    fftcPlan->outStride = fftcPlan->inStride;
    fftcPlan->oDist     = fftcPlan->iDist;

    fftcPlan->TraverseTreeAssignParamsLogicA();

    fftmulPlan->inStride  = fftiPlan->outStride;
    fftmulPlan->iDist     = fftiPlan->oDist;
    fftmulPlan->outStride = fftmulPlan->inStride;
    fftmulPlan->oDist     = fftmulPlan->iDist;

    fftrPlan->inStride  = fftmulPlan->outStride;
    fftrPlan->iDist     = fftmulPlan->oDist;
    fftrPlan->outStride = fftrPlan->inStride;
    fftrPlan->oDist     = fftrPlan->iDist;

    fftrPlan->TraverseTreeAssignParamsLogicA();

    resmulPlan->inStride  = fftrPlan->outStride;
    resmulPlan->iDist     = fftrPlan->oDist;
    resmulPlan->outStride = outStride;
    resmulPlan->oDist     = oDist;
}

void TreeNode::assign_params_CS_L1D_TRTRT()
{
    const size_t biggerDim  = std::max(childNodes[0]->length[0], childNodes[0]->length[1]);
    const size_t smallerDim = std::min(childNodes[0]->length[0], childNodes[0]->length[1]);
    const size_t padding
        = ((smallerDim % 64 == 0) || (biggerDim % 64 == 0)) && (biggerDim >= 512) ? 64 : 0;

    auto& trans1Plan = childNodes[0];
    auto& row1Plan   = childNodes[1];
    auto& trans2Plan = childNodes[2];
    auto& row2Plan   = childNodes[3];
    auto& trans3Plan = childNodes[4];

    trans1Plan->inStride.push_back(inStride[0]);
    trans1Plan->inStride.push_back(trans1Plan->length[0] * inStride[0]);
    trans1Plan->iDist = iDist;
    for(size_t index = 1; index < length.size(); index++)
        trans1Plan->inStride.push_back(inStride[index]);

    if(trans1Plan->obOut == OB_TEMP)
    {
        trans1Plan->outStride.push_back(1);
        trans1Plan->outStride.push_back(trans1Plan->length[1] + padding);
        trans1Plan->oDist = trans1Plan->length[0] * trans1Plan->outStride[1];

        for(size_t index = 1; index < length.size(); index++)
        {
            trans1Plan->outStride.push_back(trans1Plan->oDist);
            trans1Plan->oDist *= length[index];
        }
    }
    else
    {
        if(parent->scheme == CS_L1D_TRTRT)
        {
            trans1Plan->outStride.push_back(outStride[0]);
            trans1Plan->outStride.push_back(outStride[0] * (trans1Plan->length[1]));
            trans1Plan->oDist = oDist;

            for(size_t index = 1; index < length.size(); index++)
                trans1Plan->outStride.push_back(outStride[index]);
        }
        else
        {
            // we dont have B info here, need to assume packed data and descended
            // from 2D/3D
            assert((parent->obOut == OB_USER_OUT) || (parent->obOut == OB_TEMP_CMPLX_FOR_REAL));

            assert(parent->outStride[0] == 1);
            // CS_REAL_2D_EVEN pads the lengths/strides, and mixes
            // counts between reals and complexes, so the math for
            // the assert below doesn't work out
            if(parent->scheme != CS_REAL_2D_EVEN)
            {
                for(size_t index = 1; index < parent->length.size(); index++)
                    assert(parent->outStride[index]
                           == (parent->outStride[index - 1] * parent->length[index - 1]));
            }

            trans1Plan->outStride.push_back(1);
            trans1Plan->outStride.push_back(trans1Plan->length[1]);
            trans1Plan->oDist = trans1Plan->length[0] * trans1Plan->length[1];

            for(size_t index = 1; index < length.size(); index++)
            {
                trans1Plan->outStride.push_back(trans1Plan->oDist);
                trans1Plan->oDist *= length[index];
            }
        }
    }

    row1Plan->inStride = trans1Plan->outStride;
    row1Plan->iDist    = trans1Plan->oDist;

    if(row1Plan->placement == rocfft_placement_inplace)
    {
        row1Plan->outStride = row1Plan->inStride;
        row1Plan->oDist     = row1Plan->iDist;
    }
    else
    {
        row1Plan->outStride.push_back(outStride[0]);
        row1Plan->outStride.push_back(outStride[0] * row1Plan->length[0]);
        row1Plan->oDist = oDist;

        for(size_t index = 1; index < length.size(); index++)
            row1Plan->outStride.push_back(outStride[index]);
    }

    row1Plan->TraverseTreeAssignParamsLogicA();

    trans2Plan->inStride = row1Plan->outStride;
    trans2Plan->iDist    = row1Plan->oDist;

    if(trans2Plan->obOut == OB_TEMP)
    {
        trans2Plan->outStride.push_back(1);
        trans2Plan->outStride.push_back(trans2Plan->length[1] + padding);
        trans2Plan->oDist = trans2Plan->length[0] * trans2Plan->outStride[1];

        for(size_t index = 1; index < length.size(); index++)
        {
            trans2Plan->outStride.push_back(trans2Plan->oDist);
            trans2Plan->oDist *= length[index];
        }
    }
    else
    {
        if((parent == NULL) || (parent && (parent->scheme == CS_L1D_TRTRT)))
        {
            trans2Plan->outStride.push_back(outStride[0]);
            trans2Plan->outStride.push_back(outStride[0] * (trans2Plan->length[1]));
            trans2Plan->oDist = oDist;

            for(size_t index = 1; index < length.size(); index++)
                trans2Plan->outStride.push_back(outStride[index]);
        }
        else
        {
            // we dont have B info here, need to assume packed data and descended
            // from 2D/3D
            trans2Plan->outStride.push_back(1);
            trans2Plan->outStride.push_back(trans2Plan->length[1]);
            trans2Plan->oDist = trans2Plan->length[0] * trans2Plan->length[1];

            for(size_t index = 1; index < length.size(); index++)
            {
                trans2Plan->outStride.push_back(trans2Plan->oDist);
                trans2Plan->oDist *= length[index];
            }
        }
    }

    row2Plan->inStride = trans2Plan->outStride;
    row2Plan->iDist    = trans2Plan->oDist;

    if(row2Plan->obIn == row2Plan->obOut)
    {
        row2Plan->outStride = row2Plan->inStride;
        row2Plan->oDist     = row2Plan->iDist;
    }
    else if(row2Plan->obOut == OB_TEMP)
    {
        row2Plan->outStride.push_back(1);
        row2Plan->outStride.push_back(row2Plan->length[0] + padding);
        row2Plan->oDist = row2Plan->length[1] * row2Plan->outStride[1];

        for(size_t index = 1; index < length.size(); index++)
        {
            row2Plan->outStride.push_back(row2Plan->oDist);
            row2Plan->oDist *= length[index];
        }
    }
    else
    {
        if((parent == NULL) || (parent && (parent->scheme == CS_L1D_TRTRT)))
        {
            row2Plan->outStride.push_back(outStride[0]);
            row2Plan->outStride.push_back(outStride[0] * (row2Plan->length[0]));
            row2Plan->oDist = oDist;

            for(size_t index = 1; index < length.size(); index++)
                row2Plan->outStride.push_back(outStride[index]);
        }
        else
        {
            // we dont have B info here, need to assume packed data and descended
            // from 2D/3D
            row2Plan->outStride.push_back(1);
            row2Plan->outStride.push_back(row2Plan->length[0]);
            row2Plan->oDist = row2Plan->length[0] * row2Plan->length[1];

            for(size_t index = 1; index < length.size(); index++)
            {
                row2Plan->outStride.push_back(row2Plan->oDist);
                row2Plan->oDist *= length[index];
            }
        }
    }

    trans3Plan->inStride = row2Plan->outStride;
    trans3Plan->iDist    = row2Plan->oDist;

    trans3Plan->outStride.push_back(outStride[0]);
    trans3Plan->outStride.push_back(outStride[0] * (trans3Plan->length[1]));
    trans3Plan->oDist = oDist;

    for(size_t index = 1; index < length.size(); index++)
        trans3Plan->outStride.push_back(outStride[index]);
}

void TreeNode::assign_params_CS_2D_RTRT()
{
    const size_t biggerDim  = std::max(length[0], length[1]);
    const size_t smallerDim = std::min(length[0], length[1]);
    const size_t padding
        = ((smallerDim % 64 == 0) || (biggerDim % 64 == 0)) && (biggerDim >= 512) ? 64 : 0;

    auto& row1Plan      = childNodes[0];
    row1Plan->inStride  = inStride;
    row1Plan->iDist     = iDist;
    row1Plan->outStride = outStride;
    row1Plan->oDist     = oDist;
    row1Plan->TraverseTreeAssignParamsLogicA();

    auto& trans1Plan     = childNodes[1];
    trans1Plan->inStride = row1Plan->outStride;
    trans1Plan->iDist    = row1Plan->oDist;
    trans1Plan->outStride.push_back(1);
    trans1Plan->outStride.push_back(trans1Plan->length[1] + padding);
    trans1Plan->oDist = trans1Plan->length[0] * trans1Plan->outStride[1];
    for(size_t index = 2; index < length.size(); index++)
    {
        trans1Plan->outStride.push_back(trans1Plan->oDist);
        trans1Plan->oDist *= length[index];
    }

    auto& row2Plan      = childNodes[2];
    row2Plan->inStride  = trans1Plan->outStride;
    row2Plan->iDist     = trans1Plan->oDist;
    row2Plan->outStride = row2Plan->inStride;
    row2Plan->oDist     = row2Plan->iDist;
    row2Plan->TraverseTreeAssignParamsLogicA();

    auto& trans2Plan      = childNodes[3];
    trans2Plan->inStride  = row2Plan->outStride;
    trans2Plan->iDist     = row2Plan->oDist;
    trans2Plan->outStride = outStride;
    trans2Plan->oDist     = oDist;
}

void TreeNode::assign_params_CS_REAL_2D_EVEN()
{
    const size_t biggerDim  = std::max(length[0], length[1]);
    const size_t smallerDim = std::min(length[0], length[1]);
    const size_t padding
        = (((smallerDim % 64 == 0) || (biggerDim % 64 == 0)) && (biggerDim >= 512)) ? 64 : 0;

    const bool forward = inArrayType == rocfft_array_type_real;
    if(forward)
    {
        auto& row1Plan = childNodes[0];
        {
            // The first sub-plan changes type in real/complex transforms.
            row1Plan->inStride = inStride;
            row1Plan->iDist    = iDist;

            row1Plan->outStride = outStride;
            row1Plan->oDist     = oDist;

            row1Plan->TraverseTreeAssignParamsLogicA();
        }

        auto& trans1Plan = childNodes[1];
        {
            // B -> T
            trans1Plan->inStride = row1Plan->outStride;
            trans1Plan->iDist    = row1Plan->oDist;

            trans1Plan->outStride.push_back(1);
            trans1Plan->outStride.push_back(trans1Plan->length[1] + padding);
            trans1Plan->oDist = trans1Plan->length[0] * trans1Plan->outStride[1];
        }

        auto& row2Plan = childNodes[2];
        {
            // T -> T
            row2Plan->inStride = trans1Plan->outStride;
            row2Plan->iDist    = trans1Plan->oDist;

            row2Plan->outStride = row2Plan->inStride;
            row2Plan->oDist     = row2Plan->iDist;

            row2Plan->TraverseTreeAssignParamsLogicA();
        }

        auto& trans2Plan = childNodes[3];
        {
            // T -> B
            trans2Plan->inStride = row2Plan->outStride;
            trans2Plan->iDist    = row2Plan->oDist;

            trans2Plan->outStride = outStride;
            trans2Plan->oDist     = oDist;
        }
    }
    else
    {
        auto& trans1Plan = childNodes[0];
        {
            trans1Plan->inStride = inStride;
            trans1Plan->iDist    = iDist;

            trans1Plan->outStride.push_back(1);
            trans1Plan->outStride.push_back(trans1Plan->length[1] + padding);
            trans1Plan->oDist = trans1Plan->length[0] * trans1Plan->outStride[1];
        }
        auto& c2cPlan = childNodes[1];
        {
            c2cPlan->inStride = trans1Plan->outStride;
            c2cPlan->iDist    = trans1Plan->oDist;

            c2cPlan->outStride = c2cPlan->inStride;
            c2cPlan->oDist     = c2cPlan->iDist;

            c2cPlan->TraverseTreeAssignParamsLogicA();
        }
        auto& trans2Plan = childNodes[2];
        {
            trans2Plan->inStride = trans1Plan->outStride;
            trans2Plan->iDist    = trans1Plan->oDist;

            trans2Plan->outStride = trans1Plan->inStride;
            trans2Plan->oDist     = trans2Plan->length[0] * trans2Plan->outStride[1];
        }
        auto& c2rPlan = childNodes[3];
        {
            c2rPlan->inStride = trans2Plan->outStride;
            c2rPlan->iDist    = trans2Plan->oDist;

            c2rPlan->outStride = outStride;
            c2rPlan->oDist     = oDist;

            c2rPlan->TraverseTreeAssignParamsLogicA();
        }
    }
}

void TreeNode::assign_params_CS_REAL_3D_EVEN()
{
    // TODO: add padding?

    const bool forward = inArrayType == rocfft_array_type_real;
    if(forward)
    {
        auto& rcplan = childNodes[0];
        {
            // The first sub-plan changes type in real/complex transforms.
            rcplan->inStride  = inStride;
            rcplan->iDist     = iDist;
            rcplan->outStride = outStride;
            rcplan->oDist     = oDist;
            rcplan->dimension = 1;
            rcplan->TraverseTreeAssignParamsLogicA();
        }

        // in-place SBCC for higher dims
        if(childNodes.size() == 3)
        {
            auto& sbccZ     = childNodes[1];
            sbccZ->inStride = outStride;
            // SBCC along Z dim
            std::swap(sbccZ->inStride[1], sbccZ->inStride[2]);
            std::swap(sbccZ->inStride[0], sbccZ->inStride[1]);
            sbccZ->iDist     = oDist;
            sbccZ->outStride = sbccZ->inStride;
            sbccZ->oDist     = oDist;
            sbccZ->TraverseTreeAssignParamsLogicA();

            auto& sbccY     = childNodes[2];
            sbccY->inStride = outStride;
            // SBCC along Y dim
            std::swap(sbccY->inStride[0], sbccY->inStride[1]);
            sbccY->iDist     = oDist;
            sbccY->outStride = sbccY->inStride;
            sbccY->oDist     = oDist;
            sbccY->TraverseTreeAssignParamsLogicA();
        }
        // TRTRTR
        else
        {
            auto& trans1 = childNodes[1];
            {
                trans1->inStride = rcplan->outStride;
                trans1->iDist    = rcplan->oDist;
                trans1->outStride.push_back(1);
                trans1->outStride.push_back(trans1->length[1]);
                trans1->outStride.push_back(trans1->length[2] * trans1->outStride[1]);
                trans1->oDist = trans1->iDist;
            }

            auto& c1plan = childNodes[2];
            {
                c1plan->inStride  = trans1->outStride;
                c1plan->iDist     = trans1->oDist;
                c1plan->outStride = c1plan->inStride;
                c1plan->oDist     = c1plan->iDist;
                c1plan->dimension = 1;
                c1plan->TraverseTreeAssignParamsLogicA();
            }

            auto& trans2 = childNodes[3];
            {
                trans2->inStride = c1plan->outStride;
                trans2->iDist    = c1plan->oDist;
                trans2->outStride.push_back(1);
                trans2->outStride.push_back(trans2->length[1]);
                trans2->outStride.push_back(trans2->length[2] * trans2->outStride[1]);
                trans2->oDist = trans2->iDist;
            }

            auto& c2plan = childNodes[4];
            {
                c2plan->inStride  = trans2->outStride;
                c2plan->iDist     = trans2->oDist;
                c2plan->outStride = c2plan->inStride;
                c2plan->oDist     = c2plan->iDist;
                c2plan->dimension = 1;
                c2plan->TraverseTreeAssignParamsLogicA();
            }

            auto& trans3 = childNodes[5];
            {
                trans3->inStride  = c2plan->outStride;
                trans3->iDist     = c2plan->oDist;
                trans3->outStride = outStride;
                trans3->oDist     = oDist;
            }
        }
    }
    else
    {
        // input strides for last c2r node
        std::vector<size_t> c2r_inStride = inStride;
        size_t              c2r_iDist    = iDist;

        // in-place SBCC for higher dimensions
        if(childNodes.size() == 3)
        {
            auto& sbccZ     = childNodes[0];
            sbccZ->inStride = inStride;
            // SBCC along Z dim
            std::swap(sbccZ->inStride[1], sbccZ->inStride[2]);
            std::swap(sbccZ->inStride[0], sbccZ->inStride[1]);
            sbccZ->iDist     = iDist;
            sbccZ->outStride = sbccZ->inStride;
            sbccZ->oDist     = iDist;
            sbccZ->TraverseTreeAssignParamsLogicA();

            auto& sbccY     = childNodes[1];
            sbccY->inStride = inStride;
            // SBCC along Y dim
            std::swap(sbccY->inStride[0], sbccY->inStride[1]);
            sbccY->iDist     = iDist;
            sbccY->outStride = sbccY->inStride;
            sbccY->oDist     = iDist;
            sbccY->TraverseTreeAssignParamsLogicA();
        }
        // RTRTRT
        else
        {
            {
                auto& trans3     = childNodes[0];
                trans3->inStride = inStride;
                trans3->iDist    = iDist;
                trans3->outStride.push_back(1);
                trans3->outStride.push_back(trans3->outStride[0] * trans3->length[2]);
                trans3->outStride.push_back(trans3->outStride[1] * trans3->length[0]);
                trans3->oDist = trans3->iDist;
            }

            {
                auto& ccplan      = childNodes[1];
                ccplan->inStride  = childNodes[0]->outStride;
                ccplan->iDist     = childNodes[0]->oDist;
                ccplan->outStride = ccplan->inStride;
                ccplan->oDist     = ccplan->iDist;
                ccplan->dimension = 1;
                ccplan->TraverseTreeAssignParamsLogicA();
            }

            {
                auto& trans2     = childNodes[2];
                trans2->inStride = childNodes[1]->outStride;
                trans2->iDist    = childNodes[1]->oDist;
                trans2->outStride.push_back(1);
                trans2->outStride.push_back(trans2->outStride[0] * trans2->length[2]);
                trans2->outStride.push_back(trans2->outStride[1] * trans2->length[0]);
                trans2->oDist = trans2->iDist;
            }

            {
                auto& ccplan      = childNodes[3];
                ccplan->inStride  = childNodes[2]->outStride;
                ccplan->iDist     = childNodes[2]->oDist;
                ccplan->outStride = ccplan->inStride;
                ccplan->oDist     = ccplan->iDist;
                ccplan->dimension = 1;
                ccplan->TraverseTreeAssignParamsLogicA();
            }

            {
                auto& trans1     = childNodes[4];
                trans1->inStride = childNodes[3]->outStride;
                trans1->iDist    = childNodes[3]->oDist;
                trans1->outStride.push_back(1);
                trans1->outStride.push_back(trans1->outStride[0] * trans1->length[2]);
                trans1->outStride.push_back(trans1->outStride[1] * trans1->length[0]);
                trans1->oDist = trans1->iDist;
                c2r_inStride  = trans1->outStride;
                c2r_iDist     = trans1->oDist;
            }
        }

        auto& crplan = childNodes.back();
        {
            crplan->inStride  = c2r_inStride;
            crplan->iDist     = c2r_iDist;
            crplan->outStride = outStride;
            crplan->oDist     = oDist;
            crplan->dimension = 1;
            crplan->TraverseTreeAssignParamsLogicA();
        }
    }
}

void TreeNode::assign_params_CS_2D_RC_STRAIGHT()
{
    auto& rowPlan = childNodes[0];
    auto& colPlan = childNodes[1];

    // B -> B
    // assert((rowPlan->obOut == OB_USER_OUT) || (rowPlan->obOut == OB_TEMP_CMPLX_FOR_REAL)
    //        || (rowPlan->obOut == OB_TEMP_BLUESTEIN));
    rowPlan->inStride = inStride;
    rowPlan->iDist    = iDist;

    // row plan is in-place, so keep same strides in case parent's
    // in/out strides are incompatible for the same buffer
    rowPlan->outStride = inStride;
    rowPlan->oDist     = iDist;

    rowPlan->TraverseTreeAssignParamsLogicA();

    // B -> B
    assert((colPlan->obOut == OB_USER_OUT) || (colPlan->obOut == OB_TEMP_CMPLX_FOR_REAL)
           || (colPlan->obOut == OB_TEMP_BLUESTEIN));
    colPlan->inStride = rowPlan->outStride;
    std::swap(colPlan->inStride[0], colPlan->inStride[1]);

    colPlan->iDist = rowPlan->oDist;

    colPlan->outStride = outStride;
    std::swap(colPlan->outStride[0], colPlan->outStride[1]);
    colPlan->oDist = oDist;
}

void TreeNode::assign_params_CS_3D_RTRT()
{
    assert(childNodes.size() == 4);

    const size_t biggerDim  = std::max(length[0] * length[1], length[2]);
    const size_t smallerDim = std::min(length[0] * length[1], length[2]);
    const size_t padding
        = ((smallerDim % 64 == 0) || (biggerDim % 64 == 0)) && (biggerDim >= 512) ? 64 : 0;

    // B -> B
    auto& xyPlan = childNodes[0];
    assert((xyPlan->obOut == OB_USER_OUT) || (xyPlan->obOut == OB_TEMP_CMPLX_FOR_REAL)
           || (xyPlan->obOut == OB_TEMP_BLUESTEIN));
    xyPlan->inStride = inStride;
    xyPlan->iDist    = iDist;

    xyPlan->outStride = outStride;
    xyPlan->oDist     = oDist;

    xyPlan->TraverseTreeAssignParamsLogicA();

    // B -> T
    auto& trans1Plan = childNodes[1];
    assert(trans1Plan->obOut == OB_TEMP);
    trans1Plan->inStride = xyPlan->outStride;
    trans1Plan->iDist    = xyPlan->oDist;

    trans1Plan->outStride.push_back(1);
    trans1Plan->outStride.push_back(trans1Plan->length[2] + padding);
    trans1Plan->outStride.push_back(trans1Plan->length[0] * trans1Plan->outStride[1]);
    trans1Plan->oDist = trans1Plan->length[1] * trans1Plan->outStride[2];

    for(size_t index = 3; index < length.size(); index++)
    {
        trans1Plan->outStride.push_back(trans1Plan->oDist);
        trans1Plan->oDist *= length[index];
    }

    // T -> T
    auto& zPlan = childNodes[2];
    assert(zPlan->obOut == OB_TEMP);
    zPlan->inStride = trans1Plan->outStride;
    zPlan->iDist    = trans1Plan->oDist;

    zPlan->outStride = zPlan->inStride;
    zPlan->oDist     = zPlan->iDist;

    zPlan->TraverseTreeAssignParamsLogicA();

    // T -> B
    auto& trans2Plan = childNodes[3];
    assert((trans2Plan->obOut == OB_USER_OUT) || (trans2Plan->obOut == OB_TEMP_CMPLX_FOR_REAL)
           || (trans2Plan->obOut == OB_TEMP_BLUESTEIN));
    trans2Plan->inStride = zPlan->outStride;
    trans2Plan->iDist    = zPlan->oDist;

    trans2Plan->outStride = outStride;
    trans2Plan->oDist     = oDist;
}

void TreeNode::assign_params_CS_3D_TRTRTR()
{
    assert(scheme == CS_3D_TRTRTR);
    assert(childNodes.size() == 6);

    for(int i = 0; i < 6; i += 2)
    {
        auto& trans_plan = childNodes[i];
        if(i == 0)
        {
            trans_plan->inStride = inStride;
            trans_plan->iDist    = iDist;
        }
        else
        {
            trans_plan->inStride = childNodes[i - 1]->outStride;
            trans_plan->iDist    = childNodes[i - 1]->oDist;
        }

        trans_plan->outStride.push_back(1);
        trans_plan->outStride.push_back(trans_plan->outStride[0] * trans_plan->length[1]);
        trans_plan->outStride.push_back(trans_plan->outStride[1] * trans_plan->length[2]);
        trans_plan->oDist = trans_plan->outStride[2] * trans_plan->length[0];

        auto& row_plan     = childNodes[i + 1];
        row_plan->inStride = trans_plan->outStride;
        row_plan->iDist    = trans_plan->oDist;

        if(i == 4)
        {
            row_plan->outStride = outStride;
            row_plan->oDist     = oDist;
        }
        else
        {
            row_plan->outStride.push_back(1);
            row_plan->outStride.push_back(row_plan->outStride[0] * row_plan->length[0]);
            row_plan->outStride.push_back(row_plan->outStride[1] * row_plan->length[1]);
            row_plan->oDist = row_plan->outStride[2] * row_plan->length[2];
        }
        row_plan->TraverseTreeAssignParamsLogicA();
    }
}

void TreeNode::assign_params_CS_3D_BLOCK_RC()
{
    assert(scheme == CS_3D_BLOCK_RC);
    // could go as low as 3 kernels if all dimensions are SBRC-able,
    // but less than 6.  If we ended up with 6 we should have just
    // done 3D_TRTRTR instead.
    assert(childNodes.size() >= 3 && childNodes.size() < 6);

    childNodes.front()->inStride = inStride;
    childNodes.front()->iDist    = iDist;

    std::vector<size_t> prev_outStride;
    size_t              prev_oDist = 0;
    for(auto& node : childNodes)
    {
        // set initial inStride + iDist, or connect it to previous node
        if(prev_outStride.empty())
        {
            node->inStride = inStride;
            node->iDist    = iDist;
        }
        else
        {
            node->inStride = prev_outStride;
            node->iDist    = prev_oDist;
        }

        // each node is either:
        // - a fused sbrc+transpose node (for dimensions we have SBRC kernels for)
        // - a transpose node or a row FFT node (otherwise)
        switch(node->scheme)
        {
        case CS_KERNEL_STOCKHAM_TRANSPOSE_XY_Z:
        {
            node->outStride.push_back(1);
            node->outStride.push_back(node->length[2]);
            node->outStride.push_back(node->outStride[1] * node->length[0]);
            node->oDist = node->outStride[2] * node->length[1];
            break;
        }
        case CS_KERNEL_STOCKHAM:
        {
            node->outStride = node->inStride;
            node->oDist     = node->iDist;
            node->TraverseTreeAssignParamsLogicA();
            break;
        }
        case CS_KERNEL_TRANSPOSE_XY_Z:
        {
            node->outStride.push_back(1);
            node->outStride.push_back(node->outStride[0] * node->length[2]);
            node->outStride.push_back(node->outStride[1] * node->length[0]);
            node->oDist = node->iDist;
            break;
        }
        default:
            // build_CS_3D_BLOCK_RC should not have created any other node types
            assert(false);
        }
        prev_outStride = node->outStride;
        prev_oDist     = node->oDist;
    }
    childNodes.back()->outStride = outStride;
    childNodes.back()->oDist     = oDist;
}

void TreeNode::assign_params_CS_3D_BLOCK_CR()
{
    assert(scheme == CS_3D_BLOCK_CR);

    childNodes[0]->inStride.push_back(inStride[2]);
    childNodes[0]->inStride.push_back(inStride[0]);
    childNodes[0]->iDist = iDist;

    childNodes[0]->outStride.push_back(1);
    childNodes[0]->outStride.push_back(childNodes[0]->length[0]);
    childNodes[0]->oDist = childNodes[0]->outStride[1] * childNodes[0]->length[1];

    childNodes[1]->inStride.push_back(childNodes[1]->length[1]);
    childNodes[1]->inStride.push_back(1);
    childNodes[1]->iDist = childNodes[0]->oDist;

    childNodes[1]->outStride.push_back(1);
    childNodes[1]->outStride.push_back(childNodes[1]->length[0]);
    childNodes[1]->oDist = childNodes[1]->outStride[1] * childNodes[1]->length[1];

    childNodes[2]->inStride.push_back(childNodes[2]->length[1]);
    childNodes[2]->inStride.push_back(1);
    childNodes[2]->iDist = childNodes[1]->oDist;

    // FIXME: with the outStride
    childNodes[2]->outStride.push_back(1);
    childNodes[2]->outStride.push_back(childNodes[2]->length[0]);
    childNodes[2]->oDist = oDist;
}

void TreeNode::assign_params_CS_3D_RC_STRAIGHT()
{
    auto& xyPlan = childNodes[0];
    auto& zPlan  = childNodes[1];

    // B -> B
    assert((xyPlan->obOut == OB_USER_OUT) || (xyPlan->obOut == OB_TEMP_CMPLX_FOR_REAL)
           || (xyPlan->obOut == OB_TEMP_BLUESTEIN));
    xyPlan->inStride = inStride;
    xyPlan->iDist    = iDist;

    xyPlan->outStride = outStride;
    xyPlan->oDist     = oDist;

    xyPlan->TraverseTreeAssignParamsLogicA();

    // B -> B
    assert((zPlan->obOut == OB_USER_OUT) || (zPlan->obOut == OB_TEMP_CMPLX_FOR_REAL)
           || (zPlan->obOut == OB_TEMP_BLUESTEIN));
    zPlan->inStride.push_back(inStride[2]);
    zPlan->inStride.push_back(inStride[0]);
    zPlan->inStride.push_back(inStride[1]);
    for(size_t index = 3; index < length.size(); index++)
        zPlan->inStride.push_back(inStride[index]);

    zPlan->iDist = xyPlan->oDist;

    zPlan->outStride = zPlan->inStride;
    zPlan->oDist     = zPlan->iDist;
}

///////////////////////////////////////////////////////////////////////////////
/// Collect leaf node and calculate work memory requirements

void TreeNode::TraverseTreeCollectLeafsLogicA(std::vector<TreeNode*>& seq,
                                              size_t&                 tmpBufSize,
                                              size_t&                 cmplxForRealSize,
                                              size_t&                 blueSize,
                                              size_t&                 chirpSize)
{
    if(childNodes.size() == 0)
    {
        if(scheme == CS_KERNEL_CHIRP)
        {
            chirpSize = std::max(2 * lengthBlue, chirpSize);
        }
        if(obOut == OB_TEMP_BLUESTEIN)
        {
            blueSize = std::max(oDist * batch, blueSize);
        }
        if(obOut == OB_TEMP_CMPLX_FOR_REAL)
        {
            cmplxForRealSize = std::max(oDist * batch, cmplxForRealSize);
        }
        if(obOut == OB_TEMP)
        {
            tmpBufSize = std::max(oDist * batch, tmpBufSize);
        }
        seq.push_back(this);
    }
    else
    {
        for(auto children_p = childNodes.begin(); children_p != childNodes.end(); children_p++)
        {
            (*children_p)
                ->TraverseTreeCollectLeafsLogicA(
                    seq, tmpBufSize, cmplxForRealSize, blueSize, chirpSize);
        }
    }
}

void TreeNode::Print(rocfft_ostream& os, const int indent) const
{
    std::string indentStr;
    int         i = indent;
    while(i--)
        indentStr += "    ";

    os << "\n" << indentStr.c_str() << "scheme: " << PrintScheme(scheme).c_str();
    os << "\n" << indentStr.c_str();
    os << "dimension: " << dimension;
    os << "\n" << indentStr.c_str();
    os << "batch: " << batch;
    os << "\n" << indentStr.c_str();
    os << "length: ";
    for(size_t i = 0; i < length.size(); i++)
    {
        os << length[i] << " ";
    }

    os << "\n" << indentStr.c_str() << "iStrides: ";
    for(size_t i = 0; i < inStride.size(); i++)
        os << inStride[i] << " ";

    os << "\n" << indentStr.c_str() << "oStrides: ";
    for(size_t i = 0; i < outStride.size(); i++)
        os << outStride[i] << " ";

    if(iOffset)
    {
        os << "\n" << indentStr.c_str();
        os << "iOffset: " << iOffset;
    }
    if(oOffset)
    {
        os << "\n" << indentStr.c_str();
        os << "oOffset: " << oOffset;
    }

    os << "\n" << indentStr.c_str();
    os << "iDist: " << iDist;
    os << "\n" << indentStr.c_str();
    os << "oDist: " << oDist;

    os << "\n" << indentStr.c_str();
    os << "direction: " << direction;

    os << "\n" << indentStr.c_str();
    os << ((placement == rocfft_placement_inplace) ? "inplace" : "not inplace");

    os << "\n" << indentStr.c_str();

    os << ((precision == rocfft_precision_single) ? "single-precision" : "double-precision");

    os << std::endl << indentStr.c_str();
    os << "array type: ";
    switch(inArrayType)
    {
    case rocfft_array_type_complex_interleaved:
        os << "complex interleaved";
        break;
    case rocfft_array_type_complex_planar:
        os << "complex planar";
        break;
    case rocfft_array_type_real:
        os << "real";
        break;
    case rocfft_array_type_hermitian_interleaved:
        os << "hermitian interleaved";
        break;
    case rocfft_array_type_hermitian_planar:
        os << "hermitian planar";
        break;
    default:
        os << "unset";
        break;
    }
    os << " -> ";
    switch(outArrayType)
    {
    case rocfft_array_type_complex_interleaved:
        os << "complex interleaved";
        break;
    case rocfft_array_type_complex_planar:
        os << "complex planar";
        break;
    case rocfft_array_type_real:
        os << "real";
        break;
    case rocfft_array_type_hermitian_interleaved:
        os << "hermitian interleaved";
        break;
    case rocfft_array_type_hermitian_planar:
        os << "hermitian planar";
        break;
    default:
        os << "unset";
        break;
    }
    if(large1D)
    {
        os << "\n" << indentStr.c_str() << "large1D: " << large1D;
        os << "\n" << indentStr.c_str() << "largeTwdBase: " << largeTwdBase;
    }
    if(lengthBlue)
        os << "\n" << indentStr.c_str() << "lengthBlue: " << lengthBlue;
    os << "\n";
    switch(ebtype)
    {
    case EmbeddedType::NONE:
        break;
    case EmbeddedType::C2Real_PRE:
        os << indentStr.c_str() << "EmbeddedType: C2Real_PRE\n";
        break;
    case EmbeddedType::Real2C_POST:
        os << indentStr.c_str() << "EmbeddedType: Real2C_POST\n";
        break;
    }

    os << indentStr << PrintOperatingBuffer(obIn) << " -> " << PrintOperatingBuffer(obOut) << "\n";
    os << indentStr << PrintOperatingBufferCode(obIn) << " -> " << PrintOperatingBufferCode(obOut)
       << "\n";
    for(const auto& c : comments)
    {
        os << indentStr << "comment: " << c << "\n";
    }

    if(childNodes.size())
    {
        for(auto& children_p : childNodes)
        {
            children_p->Print(os, indent + 1);
        }
    }
    std::cout << std::flush;
}

void TreeNode::RecursiveRemoveNode(TreeNode* node)
{
    for(auto& child : childNodes)
        child->RecursiveRemoveNode(node);
    childNodes.erase(std::remove_if(childNodes.begin(),
                                    childNodes.end(),
                                    [node](const std::unique_ptr<TreeNode>& child) {
                                        return child.get() == node;
                                    }),
                     childNodes.end());
}

// remove a leaf node from the plan completely - plan optimization
// can remove unnecessary nodes to skip unnecessary work.
void RemoveNode(ExecPlan& execPlan, TreeNode* node)
{
    auto& execSeq = execPlan.execSeq;
    // remove it from the non-owning leaf nodes
    execSeq.erase(std::remove(execSeq.begin(), execSeq.end(), node), execSeq.end());

    // remove it from the tree structure
    execPlan.rootPlan->RecursiveRemoveNode(node);
}

static rocfft_result_placement EffectivePlacement(OperatingBuffer         obIn,
                                                  OperatingBuffer         obOut,
                                                  rocfft_result_placement rootPlacement)
{
    if(rootPlacement == rocfft_placement_inplace)
    {
        // in == out
        if((obIn == OB_USER_IN || obIn == OB_USER_OUT)
           && (obOut == OB_USER_IN || obOut == OB_USER_OUT))
            return rocfft_placement_inplace;
    }
    // otherwise just check if the buffers look different
    return obIn == obOut ? rocfft_placement_inplace : rocfft_placement_notinplace;
}

void Optimize_Transpose_With_Strides(ExecPlan& execPlan, std::vector<TreeNode*>& execSeq)
{
    // If this is a stockham fft that does multiple rows in one
    // kernel, followed by a 2d transpose, adjust output strides to
    // replace the transpose.  Multiple rows will ensure that the
    // transposed column writes are coalesced.
    for(auto it = execSeq.begin(); it != execSeq.end(); ++it)
    {
        auto stockham = *it;
        if(stockham->scheme != CS_KERNEL_STOCKHAM)
            continue;

        size_t wgs, numTrans;
        DetermineSizes(stockham->length[0], wgs, numTrans);
        if(numTrans < 2)
            continue;

        auto next = it + 1;
        if(next == execSeq.end())
            break;
        auto transpose = *next;
        if(transpose->scheme == CS_KERNEL_TRANSPOSE
           && stockham->length == transpose->length
           // can't get rid of a transpose that also does twiddle multiplication
           && transpose->large1D == 0
           // This is a transpose, which must be out-of-place
           && EffectivePlacement(stockham->obIn, transpose->obOut, execPlan.rootPlan->placement)
                  == rocfft_placement_notinplace)
        {
            stockham->outStride = transpose->outStride;
            std::swap(stockham->outStride[0], stockham->outStride[1]);
            stockham->obOut        = transpose->obOut;
            stockham->outArrayType = transpose->outArrayType;
            stockham->placement    = rocfft_placement_notinplace;
            stockham->oDist        = transpose->oDist;
            RemoveNode(execPlan, transpose);
        }
    }

    // Similarly, if we have a 2D transpose followed by a stockham
    // fft that does multiple rows in one kernel, adjust input
    // strides to replace the transpose.  Multiple rows will ensure
    // that the transposed column reads are coalesced.
    for(auto it = execSeq.begin(); it != execSeq.end(); ++it)
    {
        auto transpose = *it;
        // can't get rid of a transpose that also does twiddle multiplication
        if(transpose->scheme != CS_KERNEL_TRANSPOSE || transpose->large1D != 0)
            continue;

        auto next = it + 1;
        if(next == execSeq.end())
            break;
        auto stockham = *next;

        if(stockham->scheme != CS_KERNEL_STOCKHAM)
            continue;

        size_t wgs, numTrans;
        DetermineSizes(stockham->length[0], wgs, numTrans);
        if(numTrans < 2)
            continue;

        // This is a transpose, which must be out-of-place
        if(EffectivePlacement(transpose->obIn, stockham->obOut, execPlan.rootPlan->placement)
           == rocfft_placement_notinplace)
        {
            stockham->inStride = transpose->inStride;
            std::swap(stockham->inStride[0], stockham->inStride[1]);
            stockham->obIn        = transpose->obIn;
            stockham->inArrayType = transpose->inArrayType;
            stockham->placement   = rocfft_placement_notinplace;
            stockham->iDist       = transpose->iDist;
            RemoveNode(execPlan, transpose);
        }
    }
}

void Optimize_R_TO_CMPLX_TRANSPOSE(ExecPlan& execPlan, std::vector<TreeNode*>& execSeq)
{
    // combine R_TO_CMPLX and following transpose
    auto it = std::find_if(execSeq.begin(), execSeq.end(), [](TreeNode* n) {
        return n->scheme == CS_KERNEL_R_TO_CMPLX;
    });
    if(it != execSeq.end())
    {
        auto r_to_cmplx = *it;
        // check that next node is transpose
        ++it;
        if(it == execSeq.end())
            return;
        auto transpose = *it;
        if(transpose->scheme == CS_KERNEL_TRANSPOSE
           || transpose->scheme == CS_KERNEL_TRANSPOSE_Z_XY)
        {
            r_to_cmplx->obOut        = transpose->obOut;
            r_to_cmplx->scheme       = CS_KERNEL_R_TO_CMPLX_TRANSPOSE;
            r_to_cmplx->outArrayType = transpose->outArrayType;
            r_to_cmplx->placement    = EffectivePlacement(
                r_to_cmplx->obIn, r_to_cmplx->obOut, execPlan.rootPlan->placement);
            // transpose must be out-of-place
            assert(r_to_cmplx->placement == rocfft_placement_notinplace);
            r_to_cmplx->outStride = transpose->outStride;
            r_to_cmplx->oDist     = transpose->oDist;
            r_to_cmplx->comments.push_back("fused " + PrintScheme(CS_KERNEL_R_TO_CMPLX)
                                           + " and following " + PrintScheme(transpose->scheme));
            RemoveNode(execPlan, transpose);
        }
    }
}

void Optimize_TRANSPOSE_CMPLX_TO_R(ExecPlan& execPlan, std::vector<TreeNode*>& execSeq)
{
    // combine CMPLX_TO_R with preceding transpose
    auto cmplx_to_r = std::find_if(execSeq.rbegin(), execSeq.rend(), [](TreeNode* n) {
        return n->scheme == CS_KERNEL_CMPLX_TO_R;
    });
    // should be a stockham or bluestein kernel following the CMPLX_TO_R, so
    // CMPLX_TO_R can't be the last node either
    if(cmplx_to_r != execSeq.rend() && cmplx_to_r != execSeq.rbegin())
    {
        auto following = cmplx_to_r - 1;
        if((*following)->scheme == CS_KERNEL_CHIRP)
            following = following - 1; // skip CHIRP
        auto transpose = cmplx_to_r + 1;
        if(transpose != execSeq.rend()
           && ((*transpose)->scheme == CS_KERNEL_TRANSPOSE
               || (*transpose)->scheme == CS_KERNEL_TRANSPOSE_XY_Z)
           && cmplx_to_r != execSeq.rbegin())
        {
            // connect the transpose operation to the following
            // transform by default
            (*cmplx_to_r)->obIn  = (*transpose)->obIn;
            (*cmplx_to_r)->obOut = (*following)->obIn;

            // but transpose needs to be out-of-place, so bring the
            // temp buffer in if the operation would be effectively
            // in-place.
            if(EffectivePlacement(
                   (*cmplx_to_r)->obIn, (*cmplx_to_r)->obOut, execPlan.rootPlan->placement)
               == rocfft_placement_inplace)
            {
                (*cmplx_to_r)->obOut    = OB_TEMP;
                (*following)->obIn      = OB_TEMP;
                (*following)->placement = EffectivePlacement(
                    (*following)->obIn, (*following)->obOut, execPlan.rootPlan->placement);
            }
            (*cmplx_to_r)->placement = rocfft_placement_notinplace;

            (*cmplx_to_r)->scheme      = CS_KERNEL_TRANSPOSE_CMPLX_TO_R;
            (*cmplx_to_r)->inArrayType = (*transpose)->inArrayType;
            (*cmplx_to_r)->inStride    = (*transpose)->inStride;
            (*cmplx_to_r)->length      = (*transpose)->length;
            (*cmplx_to_r)->iDist       = (*transpose)->iDist;
            (*cmplx_to_r)
                ->comments.push_back("fused " + PrintScheme(CS_KERNEL_CMPLX_TO_R)
                                     + " and preceding " + PrintScheme((*transpose)->scheme));
            RemoveNode(execPlan, *transpose);
        }
    }
}

// combine CS_KERNEL_STOCKHAM and following CS_KERNEL_TRANSPOSE_Z_XY if possible
void Optimize_STOCKHAM_TRANSPOSE_Z_XY(ExecPlan& execPlan, std::vector<TreeNode*>& execSeq)
{
    for(auto it = execSeq.rbegin() + 1; it != execSeq.rend(); ++it)
    {

        if((it != execSeq.rend()) && ((*it)->scheme == CS_KERNEL_STOCKHAM)
           && ((*(it - 1))->scheme == CS_KERNEL_TRANSPOSE_Z_XY)
           && ((*(it - 1))->use_CS_KERNEL_TRANSPOSE_Z_XY()) // kernel available
           && ((*it)->obIn
               != ((*(it - 1))->obOut)) // "in-place" doesn't work without manipulating buffers
           && (!(((it + 1) != execSeq.rend())
                 && (*(it + 1))->scheme
                        == CS_KERNEL_TRANSPOSE_XY_Z)) // don't touch case XY_Z -> FFT -> Z_XY
        )
        {
            auto stockham  = it;
            auto transpose = it - 1;

            (*stockham)->obOut        = (*transpose)->obOut;
            (*stockham)->scheme       = CS_KERNEL_STOCKHAM_TRANSPOSE_Z_XY;
            (*stockham)->outArrayType = (*transpose)->outArrayType;
            (*stockham)->placement    = EffectivePlacement(
                (*stockham)->obIn, (*stockham)->obOut, execPlan.rootPlan->placement);
            // transpose must be out-of-place
            assert((*stockham)->placement == rocfft_placement_notinplace);
            (*stockham)->outStride = (*transpose)->outStride;
            (*stockham)->oDist     = (*transpose)->oDist;

            (*stockham)->comments.push_back("fused " + PrintScheme(CS_KERNEL_STOCKHAM)
                                            + " and following "
                                            + PrintScheme((*transpose)->scheme));
            RemoveNode(execPlan, *transpose);
        }
    }
}

// combine one CS_KERNEL_STOCKHAM and following CS_KERNEL_TRANSPOSE_XY_Z in 3D complex to real
// NB: this should be replaced by combining CS_KERNEL_TRANSPOSE_XY_Z and the following
//     CS_KERNEL_STOCKHAM eventually, in which we might fuse 2 pairs of TR.
void Optimize_STOCKHAM_TRANSPOSE_XY_Z(ExecPlan& execPlan, std::vector<TreeNode*>& execSeq)
{
    auto trans_cmplx_to_r = std::find_if(execSeq.rbegin(), execSeq.rend(), [](TreeNode* n) {
        return n->scheme == CS_KERNEL_TRANSPOSE_CMPLX_TO_R;
    });
    if(trans_cmplx_to_r != execSeq.rend() && trans_cmplx_to_r != execSeq.rbegin())
    {
        auto stockham2  = trans_cmplx_to_r + 1;
        auto transpose2 = trans_cmplx_to_r + 2;
        auto stockham1  = trans_cmplx_to_r + 3;
        if(stockham1 != execSeq.rend() && (*stockham2)->scheme == CS_KERNEL_STOCKHAM
           && (*transpose2)->scheme == CS_KERNEL_TRANSPOSE_XY_Z
           && (*stockham1)->scheme == CS_KERNEL_STOCKHAM
           && (function_pool::has_function(fpkey((*transpose2)->length[0],
                                                 (*transpose2)->precision,
                                                 CS_KERNEL_STOCKHAM_BLOCK_RC))) // kernel available
           && ((*transpose2)->length[0]
               == (*transpose2)->length[2]) // limit to original "cubic" case
           && ((*transpose2)->length[0] / 2 + 1 == (*transpose2)->length[1])
           && (!IsPo2((*transpose2)->length[0]))) // Need more investigation for diagonal transpose
        {
            (*transpose2)->scheme       = CS_KERNEL_STOCKHAM_TRANSPOSE_XY_Z;
            (*transpose2)->obIn         = (*stockham1)->obIn;
            (*transpose2)->obOut        = (*stockham2)->obOut;
            (*transpose2)->inArrayType  = (*stockham1)->inArrayType;
            (*transpose2)->outArrayType = (*stockham2)->outArrayType;

            (*stockham2)->obIn        = (*stockham2)->obOut;
            (*stockham2)->inArrayType = (*stockham2)->outArrayType;
            (*stockham2)->placement   = rocfft_placement_inplace;

            (*transpose2)
                ->comments.push_back("fused " + PrintScheme(CS_KERNEL_TRANSPOSE_XY_Z)
                                     + " and preceding " + PrintScheme((*stockham1)->scheme));
            RemoveNode(execPlan, *stockham1);
        }
    }
}

// combine CS_KERNEL_R_TO_CMPLX_TRANSPOSE with preceding CS_KERNEL_STOCKHAM
void Optimize_STOCKHAM_R_TO_CMPLX_TRANSPOSE_Z_XY(ExecPlan&               execPlan,
                                                 std::vector<TreeNode*>& execSeq)
{
    auto r_to_cmplx_transpose = std::find_if(execSeq.rbegin(), execSeq.rend(), [](TreeNode* n) {
        return n->scheme == CS_KERNEL_R_TO_CMPLX_TRANSPOSE;
    });
    if(r_to_cmplx_transpose != execSeq.rend() && r_to_cmplx_transpose != execSeq.rbegin())
    {
        auto stockham = r_to_cmplx_transpose + 1;
        if((*stockham)->scheme == CS_KERNEL_STOCKHAM
           && (function_pool::has_function(fpkey((*stockham)->length[0],
                                                 (*stockham)->precision,
                                                 CS_KERNEL_STOCKHAM_BLOCK_RC))) // kernel available
           && ((*stockham)->length[0] * 2
               == (*stockham)->length[1]) // limit to original "cubic" case
           && (((*stockham)->length.size() == 2)
               || ((*stockham)->length[1] == (*stockham)->length[2])))
        {
            (*stockham)->scheme       = CS_KERNEL_STOCKHAM_R_TO_CMPLX_TRANSPOSE_Z_XY;
            (*stockham)->obOut        = (*r_to_cmplx_transpose)->obOut;
            (*stockham)->outArrayType = (*r_to_cmplx_transpose)->outArrayType;
            (*stockham)->placement    = rocfft_placement_notinplace;
            (*stockham)->outStride    = (*r_to_cmplx_transpose)->outStride;
            (*stockham)->oDist        = (*r_to_cmplx_transpose)->oDist;

            // NB:
            //    The generated CS_KERNEL_R_TO_CMPLX_TRANSPOSE kernel is in 3D fashion.
            //    We just need extend length and strides to make it work for 2D case.
            if((*stockham)->length.size() == 2)
            {
                (*stockham)->length.push_back(1);
                (*stockham)->inStride.push_back((*stockham)->inStride[1]);
                (*stockham)->outStride.push_back((*stockham)->outStride[1]);
            }

            (*stockham)->comments.push_back("fused " + PrintScheme(CS_KERNEL_STOCKHAM)
                                            + " and following "
                                            + PrintScheme((*r_to_cmplx_transpose)->scheme));

            // NB:
            //   Don't remove "*stockham" kernel beacause the combined 2 twiddle tables
            //   are stored there.
            RemoveNode(execPlan, *r_to_cmplx_transpose);
        }
    }
}

static void OptimizePlan(ExecPlan& execPlan)
{
    auto passes = {
        Optimize_R_TO_CMPLX_TRANSPOSE,
        Optimize_TRANSPOSE_CMPLX_TO_R,
        Optimize_STOCKHAM_TRANSPOSE_Z_XY,
        Optimize_STOCKHAM_TRANSPOSE_XY_Z,
        Optimize_STOCKHAM_R_TO_CMPLX_TRANSPOSE_Z_XY,
        Optimize_Transpose_With_Strides,
    };
    for(auto pass : passes)
    {
        // Give each optimization pass its own copy of execSeq, so
        // that it can call RemoveNode without worrying about
        // invalidating iterators it might be using.  But it can also
        // modify nodes willy-nilly via the TreeNode*'s in the vector.
        auto localExecSeq = execPlan.execSeq;
        pass(execPlan, localExecSeq);
    }
}

void ProcessNode(ExecPlan& execPlan)
{
    assert(execPlan.rootPlan->length.size() == execPlan.rootPlan->dimension);

    execPlan.rootPlan->RecursiveBuildTree();

    assert(execPlan.rootPlan->length.size() == execPlan.rootPlan->inStride.size());
    assert(execPlan.rootPlan->length.size() == execPlan.rootPlan->outStride.size());

    // initialize root plan input/output location if not already done
    if(execPlan.rootPlan->obOut == OB_UNINIT)
        execPlan.rootPlan->obOut = OB_USER_OUT;
    if(execPlan.rootPlan->obIn == OB_UNINIT)
        execPlan.rootPlan->obIn
            = execPlan.rootPlan->placement == rocfft_placement_inplace ? OB_USER_OUT : OB_USER_IN;
    // initialize traverse state so we can initialize obIn + obOut for all nodes
    TreeNode::TraverseState state(execPlan);
    OperatingBuffer         flipIn = OB_UNINIT, flipOut = OB_UNINIT, obOutBuf = OB_UNINIT;
    execPlan.rootPlan->TraverseTreeAssignBuffersLogicA(state, flipIn, flipOut, obOutBuf);

    execPlan.rootPlan->TraverseTreeAssignPlacementsLogicA(execPlan.rootPlan->inArrayType,
                                                          execPlan.rootPlan->outArrayType);
    execPlan.rootPlan->TraverseTreeAssignParamsLogicA();

    size_t tmpBufSize       = 0;
    size_t cmplxForRealSize = 0;
    size_t blueSize         = 0;
    size_t chirpSize        = 0;
    execPlan.rootPlan->TraverseTreeCollectLeafsLogicA(
        execPlan.execSeq, tmpBufSize, cmplxForRealSize, blueSize, chirpSize);

    OptimizePlan(execPlan);

    execPlan.workBufSize      = tmpBufSize + cmplxForRealSize + blueSize + chirpSize;
    execPlan.tmpWorkBufSize   = tmpBufSize;
    execPlan.copyWorkBufSize  = cmplxForRealSize;
    execPlan.blueWorkBufSize  = blueSize;
    execPlan.chirpWorkBufSize = chirpSize;
}

void PrintNode(rocfft_ostream& os, const ExecPlan& execPlan)
{
    os << "**********************************************************************"
          "*********"
       << std::endl;

    const size_t N = std::accumulate(execPlan.rootPlan->length.begin(),
                                     execPlan.rootPlan->length.end(),
                                     execPlan.rootPlan->batch,
                                     std::multiplies<size_t>());
    os << "Work buffer size: " << execPlan.workBufSize << std::endl;
    os << "Work buffer ratio: " << (double)execPlan.workBufSize / (double)N << std::endl;

    if(execPlan.execSeq.size() > 1)
    {
        std::vector<TreeNode*>::const_iterator prev_p = execPlan.execSeq.begin();
        std::vector<TreeNode*>::const_iterator curr_p = prev_p + 1;
        while(curr_p != execPlan.execSeq.end())
        {
            if((*curr_p)->placement == rocfft_placement_inplace)
            {
                for(size_t i = 0; i < (*curr_p)->inStride.size(); i++)
                {
                    const int infact  = (*curr_p)->inArrayType == rocfft_array_type_real ? 1 : 2;
                    const int outfact = (*curr_p)->outArrayType == rocfft_array_type_real ? 1 : 2;
                    if(outfact * (*curr_p)->inStride[i] != infact * (*curr_p)->outStride[i])
                    {
                        os << "error in stride assignments" << std::endl;
                    }
                    if(outfact * (*curr_p)->iDist != infact * (*curr_p)->oDist)
                    {
                        os << "error in dist assignments" << std::endl;
                    }
                }
            }

            if((*prev_p)->scheme != CS_KERNEL_CHIRP && (*curr_p)->scheme != CS_KERNEL_CHIRP)
            {
                if((*prev_p)->obOut != (*curr_p)->obIn)
                {
                    os << "error in buffer assignments" << std::endl;
                }
            }

            prev_p = curr_p;
            curr_p++;
        }
    }

    execPlan.rootPlan->Print(os, 0);

    os << "GridParams\n";
    for(const auto& gp : execPlan.gridParam)
    {
        os << "  b[" << gp.b_x << "," << gp.b_y << "," << gp.b_z << "] tpb[" << gp.tpb_x << ","
           << gp.tpb_y << "," << gp.tpb_z << "]\n";
    }
    os << "End GridParams\n";

    os << "======================================================================"
          "========="
       << std::endl
       << std::endl;
}<|MERGE_RESOLUTION|>--- conflicted
+++ resolved
@@ -2340,7 +2340,6 @@
     }
 }
 
-<<<<<<< HEAD
 void TreeNode::build_CS_3D_BLOCK_CR()
 {
     scheme                         = CS_3D_BLOCK_CR;
@@ -2356,7 +2355,8 @@
         std::swap(cur_length[1], cur_length[2]);
         std::swap(cur_length[2], cur_length[0]);
     }
-=======
+}
+
 void TreeNode::build_CS_3D_RC()
 {
     // 2d fft
@@ -2393,7 +2393,6 @@
     // zPlan->scheme = CS_KERNEL_3D_STOCKHAM_BLOCK_CC;
     zPlan->scheme = CS_KERNEL_STOCKHAM_BLOCK_CC;
     childNodes.emplace_back(std::move(zPlan));
->>>>>>> 89cae5e7
 }
 
 struct TreeNode::TraverseState
