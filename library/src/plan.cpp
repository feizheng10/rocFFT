--- conflicted
+++ resolved
@@ -735,21 +735,6 @@
         if(scheme == CS_KERNEL_TRANSPOSE)
             return;
 
-<<<<<<< HEAD
-        scheme = CS_2D_RTRT; // The default worst 2d scheme, which still can handle all cases.
-
-        // TODO: Check the cases fit into single kernel scheme CS_KERNEL_2D_SINGLE
-        // if(...)
-        // {
-        //     // conditions to choose which scheme
-        //     if((length[0] * length[1]) <= 2048)
-        //     {
-        //         scheme = CS_KERNEL_2D_SINGLE;
-        //     }
-        // }
-
-        // Check the cases fit into two kernels scheme CS_2D_RC.
-=======
         scheme = CS_2D_RTRT; // the default last choice
 
         // First choice is 2D_SINGLE kernel, if the problem will fit into LDS.
@@ -788,7 +773,6 @@
                single2DSizes.begin(), single2DSizes.end(), std::make_pair(length[0], length[1]))
            != single2DSizes.end())
             scheme = CS_KERNEL_2D_SINGLE;
->>>>>>> 8503e7f1
         //   For CS_2D_RC, we are reusing SBCC kernel for 1D middle size. The
         //   current implementation of 1D SBCC supports only 64, 128, and 256.
         //   However, technically no LDS limitation along the fast dimension
@@ -2754,37 +2738,8 @@
     childNodes[0]->TraverseTreeAssignBuffersLogicA(state, flipIn, flipOut, obOutBuf);
     if(childNodes[0]->childNodes.size() != 0 && placement == rocfft_placement_inplace)
     {
-<<<<<<< HEAD
         childNodes[0]->obOut = flipIn;
     }
-=======
-        if(parent == nullptr)
-        {
-            childNodes[0]->SetInputBuffer(state);
-            childNodes[0]->obOut = OB_TEMP;
-            childNodes[0]->TraverseTreeAssignBuffersLogicA(state, flipOut, flipIn, obOutBuf);
-
-            childNodes[1]->SetInputBuffer(state);
-            childNodes[1]->obOut = obOutBuf;
-        }
-        else
-        {
-            childNodes[0]->SetInputBuffer(state);
-            childNodes[0]->obOut = flipOut;
-            childNodes[0]->TraverseTreeAssignBuffersLogicA(state, flipOut, flipIn, obOutBuf);
-
-            childNodes[1]->SetInputBuffer(state);
-            childNodes[1]->obOut = flipIn;
-        }
-
-        obOut = childNodes[1]->obOut;
-    }
-    else
-    {
-        childNodes[0]->SetInputBuffer(state);
-        childNodes[0]->obOut = flipOut;
-        childNodes[0]->TraverseTreeAssignBuffersLogicA(state, flipOut, flipIn, obOutBuf);
->>>>>>> 8503e7f1
 
     childNodes[1]->SetInputBuffer(state);
     childNodes[1]->obOut = obOutBuf;
