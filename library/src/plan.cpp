--- conflicted
+++ resolved
@@ -388,9 +388,6 @@
               "dimensions", dimensions, "lengths", log_len[0], log_len[1], log_len[2],
               "number_of_transforms",number_of_transforms,"description", description);
 
-<<<<<<< HEAD
-    return rocfft_plan_create_internal(*plan, placement, transform_type, precision, dimensions, lengths, number_of_transforms, description, false);
-=======
     std::stringstream ss;
     ss << "./rocfft-rider" << " -t " << transform_type  << " -x "
        << log_len[0] << " -y " << log_len[1] << " -z " << log_len[2]
@@ -408,8 +405,7 @@
 
     log_bench(ss.str());
 
-    return rocfft_plan_create_internal(*plan, placement, transform_type, precision, dimensions, lengths, number_of_transforms, description);
->>>>>>> 08715109
+    return rocfft_plan_create_internal(*plan, placement, transform_type, precision, dimensions, lengths, number_of_transforms, description, false);
 }
 
 rocfft_status rocfft_plan_destroy( rocfft_plan plan )
