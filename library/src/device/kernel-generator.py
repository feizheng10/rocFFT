--- conflicted
+++ resolved
@@ -38,6 +38,7 @@
 # CMake helpers
 #
 
+
 def scjoin(xs):
     """Join 'xs' with semi-colons."""
     return ';'.join(str(x) for x in xs)
@@ -94,9 +95,9 @@
         assert hasattr(nk, 'length')
         for target_length in all:
             if nk.length == target_length:
-                new.append(nk) # pick out, put to new
+                new.append(nk)  # pick out, put to new
                 if subtract_from_all:
-                    del old[target_length] # remove from old
+                    del old[target_length]  # remove from old
                 break
     # old-list to old-gen, new-list to new-gen
     return old, new
@@ -105,7 +106,7 @@
 def merge_length(kernel_list, ks):
     """Merge kernel lists without duplicated meta.length; ignore later ones."""
     merged_list = list(kernel_list)
-    lengths = [ item.length for item in kernel_list ]
+    lengths = [item.length for item in kernel_list]
     for k in ks:
         if k.length not in lengths:
             merged_list.append(k)
@@ -116,12 +117,15 @@
 #
 
 # this function should eventually go away
+
+
 def supported_small_sizes(precision, pow2=True, pow3=True, pow5=True, commonRadix=True):
     """Return list of 1D small kernels."""
 
     upper_bound = {
         'sp': 4096,
-        'dp': 4096,         # of course this isn't 2048... not sure why (double len 1594323 will fail)
+        # of course this isn't 2048... not sure why (double len 1594323 will fail)
+        'dp': 4096,
     }
 
     powers = {
@@ -130,7 +134,8 @@
         2: [2**k for k in range(13 if pow2 else 1)],
     }
 
-    lengths = [p2 * p3 * p5 for p2, p3, p5 in product(powers[2], powers[3], powers[5])]
+    lengths = [p2 * p3 * p5 for p2, p3,
+               p5 in product(powers[2], powers[3], powers[5])]
 
     # common radix 7, 11, and 13
     if commonRadix:
@@ -194,13 +199,14 @@
 def get_dependent_1D_sizes(list_2D):
     dep_1D = set()
     for problem in list_2D:
-        dep_1D.update( [problem[0][0], problem[0][1]] )
+        dep_1D.update([problem[0][0], problem[0][1]])
 
     return product(dep_1D, ['CS_KERNEL_STOCKHAM'])
 
 #
 # Prototype generators
 #
+
 
 @name_args(['function'])
 class FFTKernel(BaseNode):
@@ -210,7 +216,8 @@
             f += 'nullptr'
         else:
             f += str(self.function.address())
-        use_3steps_large_twd = getattr(self.function.meta, 'use_3steps_large_twd', None)
+        use_3steps_large_twd = getattr(
+            self.function.meta, 'use_3steps_large_twd', None)
         if use_3steps_large_twd is not None:
             f += ', ' + str(use_3steps_large_twd[self.function.meta.precision])
         else:
@@ -218,10 +225,12 @@
         factors = getattr(self.function.meta, 'factors', None)
         if factors is not None:
             f += ', {' + cjoin(factors) + '}'
-        transforms_per_block = getattr(self.function.meta, 'transforms_per_block', None)
+        transforms_per_block = getattr(
+            self.function.meta, 'transforms_per_block', None)
         if transforms_per_block is not None:
             f += ', ' + str(transforms_per_block)
-        threads_per_block = getattr(self.function.meta, 'threads_per_block', None)
+        threads_per_block = getattr(
+            self.function.meta, 'threads_per_block', None)
         if threads_per_block is not None:
             f += ', ' + str(threads_per_block)
         f += ')'
@@ -232,8 +241,8 @@
     """Generate function to populate the kernel function pool."""
 
     function_map = Map('function_map')
-    precisions = { 'sp': 'rocfft_precision_single',
-                   'dp': 'rocfft_precision_double' }
+    precisions = {'sp': 'rocfft_precision_single',
+                  'dp': 'rocfft_precision_double'}
 
     populate = StatementList()
     for f in functions:
@@ -307,18 +316,27 @@
 
     for length, scheme in transforms.items():
         if 0:
-            add(f'rocfft_internal_dfn_{precision}_ci_ci_sbcc_{length}', 'CS_KERNEL_STOCKHAM_BLOCK_CC')
+            add(f'rocfft_internal_dfn_{precision}_ci_ci_sbcc_{length}',
+                'CS_KERNEL_STOCKHAM_BLOCK_CC')
         elif scheme == 'CS_KERNEL_STOCKHAM_BLOCK_RC':
             # for old-sbcc compatibility: always include the sbcc function (but will be overwritten if new gen has it)
-            add(f'rocfft_internal_dfn_{precision}_ci_ci_sbcc_{length}', 'CS_KERNEL_STOCKHAM_BLOCK_CC')
-            add(f'rocfft_internal_dfn_{precision}_op_ci_ci_sbrc_{length}', 'CS_KERNEL_STOCKHAM_BLOCK_RC')
-            add(f'rocfft_internal_dfn_{precision}_op_ci_ci_sbrc3d_fft_trans_xy_z_tile_aligned_{length}', 'CS_KERNEL_STOCKHAM_TRANSPOSE_XY_Z', 'TILE_ALIGNED')
-            add(f'rocfft_internal_dfn_{precision}_op_ci_ci_sbrc3d_fft_trans_z_xy_tile_aligned_{length}', 'CS_KERNEL_STOCKHAM_TRANSPOSE_Z_XY', 'TILE_ALIGNED')
-            add(f'rocfft_internal_dfn_{precision}_op_ci_ci_sbrc3d_fft_erc_trans_z_xy_tile_aligned_{length}', 'CS_KERNEL_STOCKHAM_R_TO_CMPLX_TRANSPOSE_Z_XY', 'TILE_ALIGNED')
+            add(f'rocfft_internal_dfn_{precision}_ci_ci_sbcc_{length}',
+                'CS_KERNEL_STOCKHAM_BLOCK_CC')
+            add(f'rocfft_internal_dfn_{precision}_op_ci_ci_sbrc_{length}',
+                'CS_KERNEL_STOCKHAM_BLOCK_RC')
+            add(f'rocfft_internal_dfn_{precision}_op_ci_ci_sbrc3d_fft_trans_xy_z_tile_aligned_{length}',
+                'CS_KERNEL_STOCKHAM_TRANSPOSE_XY_Z', 'TILE_ALIGNED')
+            add(f'rocfft_internal_dfn_{precision}_op_ci_ci_sbrc3d_fft_trans_z_xy_tile_aligned_{length}',
+                'CS_KERNEL_STOCKHAM_TRANSPOSE_Z_XY', 'TILE_ALIGNED')
+            add(f'rocfft_internal_dfn_{precision}_op_ci_ci_sbrc3d_fft_erc_trans_z_xy_tile_aligned_{length}',
+                'CS_KERNEL_STOCKHAM_R_TO_CMPLX_TRANSPOSE_Z_XY', 'TILE_ALIGNED')
             if length in [128, 256]:
-                add(f'rocfft_internal_dfn_{precision}_op_ci_ci_sbrc3d_fft_trans_xy_z_diagonal_{length}', 'CS_KERNEL_STOCKHAM_TRANSPOSE_XY_Z', 'DIAGONAL')
-                add(f'rocfft_internal_dfn_{precision}_op_ci_ci_sbrc3d_fft_trans_z_xy_diagonal_{length}', 'CS_KERNEL_STOCKHAM_TRANSPOSE_Z_XY', 'DIAGONAL')
-                add(f'rocfft_internal_dfn_{precision}_op_ci_ci_sbrc3d_fft_erc_trans_z_xy_diagonal_{length}', 'CS_KERNEL_STOCKHAM_R_TO_CMPLX_TRANSPOSE_Z_XY', 'DIAGONAL')
+                add(f'rocfft_internal_dfn_{precision}_op_ci_ci_sbrc3d_fft_trans_xy_z_diagonal_{length}',
+                    'CS_KERNEL_STOCKHAM_TRANSPOSE_XY_Z', 'DIAGONAL')
+                add(f'rocfft_internal_dfn_{precision}_op_ci_ci_sbrc3d_fft_trans_z_xy_diagonal_{length}',
+                    'CS_KERNEL_STOCKHAM_TRANSPOSE_Z_XY', 'DIAGONAL')
+                add(f'rocfft_internal_dfn_{precision}_op_ci_ci_sbrc3d_fft_erc_trans_z_xy_diagonal_{length}',
+                    'CS_KERNEL_STOCKHAM_R_TO_CMPLX_TRANSPOSE_Z_XY', 'DIAGONAL')
 
     return functions
 
@@ -342,7 +360,8 @@
                                       runtime_compile=False)))
 
     for length, scheme in transforms.items():
-        add(f'rocfft_internal_dfn_{precision}_ci_ci_2D_{length[0]}_{length[1]}', 'CS_KERNEL_2D_SINGLE', 'NONE')
+        add(
+            f'rocfft_internal_dfn_{precision}_ci_ci_2D_{length[0]}_{length[1]}', 'CS_KERNEL_2D_SINGLE', 'NONE')
 
     return functions
 
@@ -366,11 +385,13 @@
             'function_pool.cpp',
         ],
         'kernels_launch_small_sp':
-          [f'kernel_launch_single_{i}.cpp' for i in range(num_small_kernel_groups)]
-          + [f'kernel_launch_single_{i}.cpp.h' for i in range(num_small_kernel_groups)],
+        [f'kernel_launch_single_{i}.cpp' for i in range(
+            num_small_kernel_groups)]
+        + [f'kernel_launch_single_{i}.cpp.h' for i in range(num_small_kernel_groups)],
         'kernels_launch_small_dp':
-          [f'kernel_launch_double_{i}.cpp' for i in range(num_small_kernel_groups)]
-          + [f'kernel_launch_double_{i}.cpp.h' for i in range(num_small_kernel_groups)],
+        [f'kernel_launch_double_{i}.cpp' for i in range(
+            num_small_kernel_groups)]
+        + [f'kernel_launch_double_{i}.cpp.h' for i in range(num_small_kernel_groups)],
         'kernels_launch_large_sp': [
             'kernel_launch_single_large.cpp',
         ],
@@ -400,12 +421,20 @@
             'kernel_launch_double_2D_mix_pow5_2.cpp',
         ],
     }
-    generated_kernels['kernels_launch_small_all'] = generated_kernels['kernels_launch_small_sp'] + generated_kernels['kernels_launch_small_dp']
-    generated_kernels['kernels_launch_large_all'] = generated_kernels['kernels_launch_large_sp'] + generated_kernels['kernels_launch_large_dp']
-    generated_kernels['kernels_launch_2D_all']    = generated_kernels['kernels_launch_2D_sp']    + generated_kernels['kernels_launch_2D_dp']
-    generated_kernels['kernels_launch_all_sp']    = generated_kernels['kernels_launch_small_sp'] + generated_kernels['kernels_launch_large_sp'] + generated_kernels['kernels_launch_2D_sp']
-    generated_kernels['kernels_launch_all_dp']    = generated_kernels['kernels_launch_small_dp'] + generated_kernels['kernels_launch_large_dp'] + generated_kernels['kernels_launch_2D_dp']
-    generated_kernels['kernels_launch_all_all']   = generated_kernels['kernels_launch_all_sp']   + generated_kernels['kernels_launch_all_dp']
+    generated_kernels['kernels_launch_small_all'] = generated_kernels['kernels_launch_small_sp'] + \
+        generated_kernels['kernels_launch_small_dp']
+    generated_kernels['kernels_launch_large_all'] = generated_kernels['kernels_launch_large_sp'] + \
+        generated_kernels['kernels_launch_large_dp']
+    generated_kernels['kernels_launch_2D_all'] = generated_kernels['kernels_launch_2D_sp'] + \
+        generated_kernels['kernels_launch_2D_dp']
+    generated_kernels['kernels_launch_all_sp'] = generated_kernels['kernels_launch_small_sp'] + \
+        generated_kernels['kernels_launch_large_sp'] + \
+        generated_kernels['kernels_launch_2D_sp']
+    generated_kernels['kernels_launch_all_dp'] = generated_kernels['kernels_launch_small_dp'] + \
+        generated_kernels['kernels_launch_large_dp'] + \
+        generated_kernels['kernels_launch_2D_dp']
+    generated_kernels['kernels_launch_all_all'] = generated_kernels['kernels_launch_all_sp'] + \
+        generated_kernels['kernels_launch_all_dp']
 
     gen = generated_kernels['kernels_launch_basic']
     for patt in patterns:
@@ -427,6 +456,7 @@
 class POWX_SMALL_GENERATOR(BaseNode):
     def __str__(self):
         return f'POWX_SMALL_GENERATOR({cjoin(self.args)});'
+
     def function(self, meta, precision):
         data = Variable('data_p', 'const void *')
         back = Variable('back_p', 'void *')
@@ -441,6 +471,7 @@
     def __str__(self):
         return f'POWX_LARGE_SBCC_GENERATOR({cjoin(self.args)});'
 
+
 @name_args(['name', 'op_fwd', 'op_inv', 'precision'])
 class POWX_LARGE_SBCR_GENERATOR(POWX_SMALL_GENERATOR):
     def __str__(self):
@@ -474,96 +505,95 @@
     # 384 405 432 450 480 500 512 576 600 625 640 675 750 768 800 810
     # 864 900 972 1000
 
-
     # dictionary of (flavour, threads_per_block) -> list of kernels to generate
     # note the length property is necessary for the latter pick and merge_length
     small_kernels = {
         ('uwide', 256): [
-#            NS(length=2, factors=[2]),
-#            NS(length=3, factors=[3]),
-#            NS(length=5, factors=[5]),
-#            NS(length=6, factors=[6]),
-#            NS(length=7, factors=[7]),
-#            NS(length=8, factors=[8]),
-            NS(length=9, factors=[3,3]),
-#            NS(length=10, factors=[10]),
-            NS(length=12, factors=[6,2]),
-            NS(length=14, factors=[7,2]),
-            NS(length=15, factors=[5,3]),
+            #            NS(length=2, factors=[2]),
+            #            NS(length=3, factors=[3]),
+            #            NS(length=5, factors=[5]),
+            #            NS(length=6, factors=[6]),
+            #            NS(length=7, factors=[7]),
+            #            NS(length=8, factors=[8]),
+            NS(length=9, factors=[3, 3]),
+            #            NS(length=10, factors=[10]),
+            NS(length=12, factors=[6, 2]),
+            NS(length=14, factors=[7, 2]),
+            NS(length=15, factors=[5, 3]),
             NS(length=17, factors=[17]),
-#            NS(length=18, factors=[6,3]),
-            NS(length=20, factors=[10,2]),
-            NS(length=21, factors=[7,3]),
-            NS(length=24, factors=[8,3]),
-            NS(length=25, factors=[5,5]),
-#            NS(length=27, factors=[3,3,3]),
-            NS(length=28, factors=[7,4]),
-            NS(length=30, factors=[10,3]),
-            NS(length=36, factors=[6,6]),
-            NS(length=42, factors=[7,6]),
-            NS(length=45, factors=[5,3,3]),
-#            NS(length=49, factors=[7,7]),
-            NS(length=50, factors=[10,5]),
-            NS(length=54, factors=[6,3,3]),
-            NS(length=56, factors=[8,7]),
-#            NS(length=64, factors=[16,4]),
-#            NS(length=72, factors=[8,3,3]),
-            NS(length=75, factors=[5,5,3]),
-            NS(length=80, factors=[16,5]),
-#            NS(length=81, factors=[3,3,3,3]),
-#            NS(length=96, factors=[16,6]),
-#            NS(length=100, factors=[10,10]),
-            NS(length=108, factors=[6,6,3]),
-            NS(length=112, factors=[16,7]),
-            NS(length=125, factors=[5,5,5]),
-#            NS(length=128, factors=[16,8]),
-#            NS(length=135, factors=[5,3,3,3]),
-#            NS(length=150, factors=[10,5,3]),
-            NS(length=160, factors=[16,10]),
-#            NS(length=162, factors=[6,3,3,3]),
-            NS(length=168, factors=[8,7,3]),
-            NS(length=180, factors=[10,6,3]),
-#            NS(length=216, factors=[8,3,3,3]),
-            NS(length=225, factors=[5,5,3,3]),
-            NS(length=240, factors=[16,5,3]),
-#            NS(length=243, factors=[3,3,3,3,3]),
-#            NS(length=256, factors=[16,16]),
-#            NS(length=270, factors=[10,3,3,3]),
-#            NS(length=288, factors=[16,6,3]),
-            NS(length=324, factors=[6,6,3,3]),
-            NS(length=343, factors=[7,7,7]),
-            NS(length=360, factors=[10,6,6]),
-            NS(length=400, factors=[16,5,5]),
-#            NS(length=486, factors=[6,3,3,3,3]),
-#            NS(length=540, factors=[10,6,3,3]),
-            NS(length=648, factors=[8,3,3,3,3]),
-            NS(length=720, factors=[16,5,3,3]),
-#            NS(length=729, factors=[3,3,3,3,3,3]),
-            NS(length=960, factors=[16,10,6]),
-            NS(length=1040, factors=[13,16,5]),
+            #            NS(length=18, factors=[6,3]),
+            NS(length=20, factors=[10, 2]),
+            NS(length=21, factors=[7, 3]),
+            NS(length=24, factors=[8, 3]),
+            NS(length=25, factors=[5, 5]),
+            #            NS(length=27, factors=[3,3,3]),
+            NS(length=28, factors=[7, 4]),
+            NS(length=30, factors=[10, 3]),
+            NS(length=36, factors=[6, 6]),
+            NS(length=42, factors=[7, 6]),
+            NS(length=45, factors=[5, 3, 3]),
+            #            NS(length=49, factors=[7,7]),
+            NS(length=50, factors=[10, 5]),
+            NS(length=54, factors=[6, 3, 3]),
+            NS(length=56, factors=[8, 7]),
+            #            NS(length=64, factors=[16,4]),
+            #            NS(length=72, factors=[8,3,3]),
+            NS(length=75, factors=[5, 5, 3]),
+            NS(length=80, factors=[16, 5]),
+            #            NS(length=81, factors=[3,3,3,3]),
+            #            NS(length=96, factors=[16,6]),
+            #            NS(length=100, factors=[10,10]),
+            NS(length=108, factors=[6, 6, 3]),
+            NS(length=112, factors=[16, 7]),
+            NS(length=125, factors=[5, 5, 5]),
+            #            NS(length=128, factors=[16,8]),
+            #            NS(length=135, factors=[5,3,3,3]),
+            #            NS(length=150, factors=[10,5,3]),
+            NS(length=160, factors=[16, 10]),
+            #            NS(length=162, factors=[6,3,3,3]),
+            NS(length=168, factors=[8, 7, 3]),
+            NS(length=180, factors=[10, 6, 3]),
+            #            NS(length=216, factors=[8,3,3,3]),
+            NS(length=225, factors=[5, 5, 3, 3]),
+            NS(length=240, factors=[16, 5, 3]),
+            #            NS(length=243, factors=[3,3,3,3,3]),
+            #            NS(length=256, factors=[16,16]),
+            #            NS(length=270, factors=[10,3,3,3]),
+            #            NS(length=288, factors=[16,6,3]),
+            NS(length=324, factors=[6, 6, 3, 3]),
+            NS(length=343, factors=[7, 7, 7]),
+            NS(length=360, factors=[10, 6, 6]),
+            NS(length=400, factors=[16, 5, 5]),
+            #            NS(length=486, factors=[6,3,3,3,3]),
+            #            NS(length=540, factors=[10,6,3,3]),
+            NS(length=648, factors=[8, 3, 3, 3, 3]),
+            NS(length=720, factors=[16, 5, 3, 3]),
+            #            NS(length=729, factors=[3,3,3,3,3,3]),
+            NS(length=960, factors=[16, 10, 6]),
+            NS(length=1040, factors=[13, 16, 5]),
         ],
         ('uwide', 128): [
-            NS(length=272, factors=[16,17]),
+            NS(length=272, factors=[16, 17]),
         ],
         ('wide', 64): [
-#            NS(length=11, factors=[11]),
-            NS(length=22, factors=[2,11]),
-            NS(length=44, factors=[4,11]),
-            NS(length=60, factors=[6,10]),
-            NS(length=84, factors=[2,6,7]),
-            NS(length=90, factors=[3,3,10]),
-            NS(length=120, factors=[2,6,10]),
-#            NS(length=200, factors=[2,10,10]),
-            NS(length=300, factors=[3,10,10]),
-            NS(length=528, factors=[4,4,3,11]),
+            #            NS(length=11, factors=[11]),
+            NS(length=22, factors=[2, 11]),
+            NS(length=44, factors=[4, 11]),
+            NS(length=60, factors=[6, 10]),
+            NS(length=84, factors=[2, 6, 7]),
+            NS(length=90, factors=[3, 3, 10]),
+            NS(length=120, factors=[2, 6, 10]),
+            #            NS(length=200, factors=[2,10,10]),
+            NS(length=300, factors=[3, 10, 10]),
+            NS(length=528, factors=[4, 4, 3, 11]),
         ],
         ('uwide', 64): [
-            NS(length=32, factors=[16,2]),
-            NS(length=40, factors=[10,4]),
-            NS(length=48, factors=[3,4,4]),
-            NS(length=88, factors=[11,8]),
-            NS(length=176, factors=[16,11]),
-            NS(length=336, factors=[7,8,6]),
+            NS(length=32, factors=[16, 2]),
+            NS(length=40, factors=[10, 4]),
+            NS(length=48, factors=[3, 4, 4]),
+            NS(length=88, factors=[11, 8]),
+            NS(length=176, factors=[16, 11]),
+            NS(length=336, factors=[7, 8, 6]),
         ],
         # ('tall', X): [
         #     NS(length=4),
@@ -593,6 +623,7 @@
 
     return expanded
 
+
 def list_new_2d_kernels():
     """Return list of fused 2D kernels to generate with new generator."""
 
@@ -600,7 +631,8 @@
 
     fused_kernels = {
         (('tall', 'tall'), 128): [
-            NS(length=[32, 32], factors=[[8,4],[8,4]], threads_per_transform=4),
+            NS(length=[32, 32], factors=[
+               [8, 4], [8, 4]], threads_per_transform=4),
         ],
     }
 
@@ -619,14 +651,21 @@
     """Return list of large kernels to generate with the new generator."""
 
     sbcc_kernels = [
-        NS(length=50,  factors=[10, 5],      use_3steps_large_twd={'sp': 'true',  'dp': 'true'}, threads_per_block=256),
-        NS(length=64,  factors=[8, 8],       use_3steps_large_twd={'sp': 'true',  'dp': 'false'}),
-        NS(length=81,  factors=[3, 3, 3, 3], use_3steps_large_twd={'sp': 'true',  'dp': 'true'}),
+        NS(length=50,  factors=[10, 5],      use_3steps_large_twd={
+           'sp': 'true',  'dp': 'true'}, threads_per_block=256),
+        NS(length=64,  factors=[8, 8],       use_3steps_large_twd={
+           'sp': 'true',  'dp': 'false'}),
+        NS(length=81,  factors=[3, 3, 3, 3], use_3steps_large_twd={
+           'sp': 'true',  'dp': 'true'}),
         # NS(length=100, factors=[5, 5, 4],    use_3steps_large_twd={'sp': 'true',  'dp': 'false'}),
-        NS(length=128, factors=[8, 4, 4],    use_3steps_large_twd={'sp': 'true',  'dp': 'false'}),
-        NS(length=200, factors=[8, 5, 5],    use_3steps_large_twd={'sp': 'false', 'dp': 'false'}),
-        NS(length=256, factors=[4, 4, 4, 4], use_3steps_large_twd={'sp': 'true',  'dp': 'false'}),
-        NS(length=336, factors=[6, 7, 8],    use_3steps_large_twd={'sp': 'false', 'dp': 'false'})
+        NS(length=128, factors=[8, 4, 4],    use_3steps_large_twd={
+           'sp': 'true',  'dp': 'false'}),
+        NS(length=200, factors=[8, 5, 5],    use_3steps_large_twd={
+           'sp': 'false', 'dp': 'false'}),
+        NS(length=256, factors=[4, 4, 4, 4], use_3steps_large_twd={
+           'sp': 'true',  'dp': 'false'}),
+        NS(length=336, factors=[6, 7, 8],    use_3steps_large_twd={
+           'sp': 'false', 'dp': 'false'})
     ]
 
     # for SBCC kernel, increase desired threads_per_block so that columns per
@@ -635,22 +674,23 @@
     for k in sbcc_kernels:
         k.scheme = 'CS_KERNEL_STOCKHAM_BLOCK_CC'
         if not hasattr(k, 'threads_per_block'):
-            k.threads_per_block = block_width * reduce(mul, k.factors, 1) // min(k.factors)
+            k.threads_per_block = block_width * \
+                reduce(mul, k.factors, 1) // min(k.factors)
         if not hasattr(k, 'length'):
             k.length = functools.reduce(lambda a, b: a * b, k.factors)
 
-<<<<<<< HEAD
     sbcr_kernels = copy.deepcopy(sbcc_kernels)
     for k in sbcr_kernels:
         k.scheme = 'CS_KERNEL_STOCKHAM_BLOCK_CR'
 
     return sbcc_kernels + sbcr_kernels
-=======
+
+
 def default_runtime_compile(kernels):
     '''Returns a copy of input kernel list with a default value for runtime_compile.'''
 
     return [k if hasattr(k, 'runtime_compile') else NS(**k.__dict__, runtime_compile=False) for k in kernels]
->>>>>>> 601652b4
+
 
 def generate_kernel(kernel, precisions):
     """Generate a single kernel file for 'kernel'.
@@ -689,7 +729,8 @@
     kdevice, kglobal = stockham.stockham(**kernel.__dict__)
     # forward runtime compile flag into kglobal.meta so we can know
     # whether to put a prototype into the function pool
-    kglobal.meta = NS(**kglobal.meta.__dict__, runtime_compile=kernel.runtime_compile)
+    kglobal.meta = NS(**kglobal.meta.__dict__,
+                      runtime_compile=kernel.runtime_compile)
     length = kglobal.meta.length
     forward, inverse = kglobal.name, kglobal.name.replace('forward', 'inverse')
     if not kernel.runtime_compile:
@@ -699,21 +740,22 @@
     for p in precisions:
         if kglobal.meta.scheme == 'CS_KERNEL_STOCKHAM':
             prototype = POWX_SMALL_GENERATOR(f'rocfft_internal_dfn_{p}_ci_ci_stoc_{length}',
-                                    'ip_' + forward, 'ip_' + inverse,
-                                    'op_' + forward, 'op_' + inverse, typename_dict[p])
+                                             'ip_' + forward, 'ip_' + inverse,
+                                             'op_' + forward, 'op_' + inverse, typename_dict[p])
         elif kglobal.meta.scheme == 'CS_KERNEL_STOCKHAM_BLOCK_CC':
             prototype = POWX_LARGE_SBCC_GENERATOR(f'rocfft_internal_dfn_{p}_ci_ci_sbcc_{length}',
-                                    'ip_' + forward, 'ip_' + inverse,
-                                    'op_' + forward, 'op_' + inverse, typename_dict[p])
+                                                  'ip_' + forward, 'ip_' + inverse,
+                                                  'op_' + forward, 'op_' + inverse, typename_dict[p])
         elif kglobal.meta.scheme == 'CS_KERNEL_STOCKHAM_BLOCK_CR':
             prototype = POWX_LARGE_SBCR_GENERATOR(f'rocfft_internal_dfn_{p}_ci_ci_sbcr_{length}',
-                                    'op_' + forward, 'op_' + inverse, typename_dict[p])
+                                                  'op_' + forward, 'op_' + inverse, typename_dict[p])
         elif kglobal.meta.scheme == 'CS_KERNEL_2D_SINGLE':
             prototype = POWX_SMALL_GENERATOR(f'rocfft_internal_dfn_{p}_ci_ci_2D_{length[0]}_{length[1]}',
-                                    'ip_' + forward, 'ip_' + inverse,
-                                    'op_' + forward, 'op_' + inverse, typename_dict[p])
+                                             'ip_' + forward, 'ip_' + inverse,
+                                             'op_' + forward, 'op_' + inverse, typename_dict[p])
         else:
-            raise NotImplementedError(f'Unable to generate host functions for scheme {kglobal.meta.scheme}.')
+            raise NotImplementedError(
+                f'Unable to generate host functions for scheme {kglobal.meta.scheme}.')
 
         if not kernel.runtime_compile:
             src += prototype
@@ -739,16 +781,24 @@
     """Command line interface..."""
     parser = argparse.ArgumentParser(prog='kernel-generator')
     subparsers = parser.add_subparsers(dest='command')
-    parser.add_argument('--groups', type=int, help='Numer of small kernel groups.', default=150)
-    parser.add_argument('--pattern', type=str, help='Kernel pattern to generate.', default='all')
-    parser.add_argument('--precision', type=str, help='Precision to generate.', default='all')
-    parser.add_argument('--manual-small', type=str, help='Small kernel sizes to generate.')
-    parser.add_argument('--manual-large', type=str, help='Large kernel sizes to generate.')
-
-    list_parser = subparsers.add_parser('list', help='List kernel files that will be generated.')
-
-    generate_parser = subparsers.add_parser('generate', help='Generate kernels.')
-    generate_parser.add_argument('generator', type=str, help='Kernel generator executable.')
+    parser.add_argument('--groups', type=int,
+                        help='Numer of small kernel groups.', default=150)
+    parser.add_argument('--pattern', type=str,
+                        help='Kernel pattern to generate.', default='all')
+    parser.add_argument('--precision', type=str,
+                        help='Precision to generate.', default='all')
+    parser.add_argument('--manual-small', type=str,
+                        help='Small kernel sizes to generate.')
+    parser.add_argument('--manual-large', type=str,
+                        help='Large kernel sizes to generate.')
+
+    list_parser = subparsers.add_parser(
+        'list', help='List kernel files that will be generated.')
+
+    generate_parser = subparsers.add_parser(
+        'generate', help='Generate kernels.')
+    generate_parser.add_argument(
+        'generator', type=str, help='Kernel generator executable.')
 
     args = parser.parse_args()
 
@@ -758,11 +808,11 @@
     patterns = args.pattern.split(',')
     large = 'all' in patterns or 'large' in patterns
     small = 'all' in patterns or 'small' in patterns
-    dim2  = 'all' in patterns or '2D' in patterns
-    pow2  = small or 'pow2' in patterns
-    pow3  = small or 'pow3' in patterns
-    pow5  = small or 'pow5' in patterns
-    pow7  = small or 'pow7' in patterns
+    dim2 = 'all' in patterns or '2D' in patterns
+    pow2 = small or 'pow2' in patterns
+    pow3 = small or 'pow3' in patterns
+    pow5 = small or 'pow5' in patterns
+    pow7 = small or 'pow7' in patterns
 
     if patterns == ['none']:
         patterns = []
@@ -779,7 +829,8 @@
         'pow7': 'small',
     }
 
-    patterns = [replacements.get(key, key) for key in patterns if key != 'none']
+    patterns = [replacements.get(key, key)
+                for key in patterns if key != 'none']
     if 'all' in patterns:
         patterns += ['small']
         patterns += ['large']
@@ -796,11 +847,11 @@
         'double': 'dp',
     }
 
-    precisions = [replacements.get(key, key) for key in precisions if key != 'none']
+    precisions = [replacements.get(key, key)
+                  for key in precisions if key != 'none']
     if 'all' in precisions:
         precisions = ['sp', 'dp']
     precisions = set(precisions)
-
 
     #
     # list all the exact sizes of kernels to build
@@ -817,26 +868,29 @@
 
     # all kernels to be generated from arguments
     expand_sizes = {
-        'small': { 'sp': [], 'dp': [] },
-        'large': { 'sp': [], 'dp': [] },
+        'small': {'sp': [], 'dp': []},
+        'large': {'sp': [], 'dp': []},
     }
 
     if small or pow2 or pow3 or pow5 or pow7:
         for p in precisions:
-            expand_sizes['small'][p] = merge(expand_sizes['small'][p], supported_small_sizes(p, pow2, pow3, pow5, pow7))
+            expand_sizes['small'][p] = merge(
+                expand_sizes['small'][p], supported_small_sizes(p, pow2, pow3, pow5, pow7))
     if manual_small:
         for p in precisions:
-            expand_sizes['small'][p] = merge(expand_sizes['small'][p], manual_small)
+            expand_sizes['small'][p] = merge(
+                expand_sizes['small'][p], manual_small)
     if large:
         for p in precisions:
-            expand_sizes['large'][p] = merge(expand_sizes['large'][p], supported_large_sizes(p))
+            expand_sizes['large'][p] = merge(
+                expand_sizes['large'][p], supported_large_sizes(p))
     if manual_large:
         for p in precisions:
-            expand_sizes['large'][p] = merge(expand_sizes['large'][p], manual_large)
+            expand_sizes['large'][p] = merge(
+                expand_sizes['large'][p], manual_large)
 
     # TODO- let dim2 ("CS_KERNEL_2D_SINGLE"-typed) use new-gen 1D kernels, and get the dependent kernels.
     # For now, 2D_SINGLE kernels still use old-gen small kernels
-
 
     #
     # which kernels by new-gen and which by old-gen? categorize input kernels
@@ -847,8 +901,10 @@
 
     # Don't subtract_from_all for large, since so far sbrc and transpose still rely on old-gen.
     for p in precisions:
-        expand_sizes['small'][p], new_smalls = pick(expand_sizes['small'][p], supported_new_small_kernels)
-        expand_sizes['large'][p], new_larges = pick(expand_sizes['large'][p], supported_new_large_kernels, subtract_from_all=False)
+        expand_sizes['small'][p], new_smalls = pick(
+            expand_sizes['small'][p], supported_new_small_kernels)
+        expand_sizes['large'][p], new_larges = pick(
+            expand_sizes['large'][p], supported_new_large_kernels, subtract_from_all=False)
         # remove unsupported length in old_gen
         for length, __ in expand_sizes['large'][p].items():
             if length not in old_gen_supported_large:
@@ -873,8 +929,8 @@
     if args.command == 'list':
 
         scprint(set(list_old_generated_kernels(patterns=patterns,
-                                           precisions=precisions,
-                                           num_small_kernel_groups=args.groups)
+                                               precisions=precisions,
+                                               num_small_kernel_groups=args.groups)
                     + list_generated_kernels(new_kernels)))
         return
 
@@ -885,8 +941,10 @@
 
         # already excludes small and large-1D from new-generators
         for p in precisions:
-            psmall = pmerge(psmall, generate_small_1d_prototypes(p, expand_sizes['small'][p]))
-            plarge = pmerge(plarge, generate_large_1d_prototypes(p, expand_sizes['large'][p]))
+            psmall = pmerge(psmall, generate_small_1d_prototypes(
+                p, expand_sizes['small'][p]))
+            plarge = pmerge(plarge, generate_large_1d_prototypes(
+                p, expand_sizes['large'][p]))
 
         if dim2:
             for p in precisions:
@@ -897,25 +955,34 @@
         pnew = pmerge({}, generate_new_kernels(new_kernels, precisions))
 
         cpu_functions = list(merge(psmall, plarge, p2d, pnew).values())
-        format_and_write('function_pool.cpp', generate_cpu_function_pool(cpu_functions))
+        format_and_write('function_pool.cpp',
+                         generate_cpu_function_pool(cpu_functions))
 
         old_small_lengths = {f.meta.length for f in psmall.values()}
-        old_large_lengths = {f.meta.length for f in plarge.values()} # sbcc=new-gen, sbrc/transpose=old-gen
-        new_large_lengths = {k.length for k in new_large_kernels} # sbcc by new-gen
+        # sbcc=new-gen, sbrc/transpose=old-gen
+        old_large_lengths = {f.meta.length for f in plarge.values()}
+        new_large_lengths = {
+            k.length for k in new_large_kernels}  # sbcc by new-gen
 
         if old_small_lengths:
-            subprocess.run([args.generator, '-g', str(args.groups), '-p', args.precision, '-t', 'none', '--manual-small', cjoin(sorted(old_small_lengths))], check=True)
+            subprocess.run([args.generator, '-g', str(args.groups), '-p', args.precision,
+                            '-t', 'none', '--manual-small', cjoin(sorted(old_small_lengths))], check=True)
         if old_large_lengths:
-            subprocess.run([args.generator, '-g', str(args.groups), '-p', args.precision, '-t', 'none', '--manual-large', cjoin(sorted(old_large_lengths)), '--no-sbcc', cjoin(sorted(new_large_lengths))], check=True)
+            subprocess.run([args.generator, '-g', str(args.groups), '-p', args.precision, '-t', 'none', '--manual-large',
+                            cjoin(sorted(old_large_lengths)), '--no-sbcc', cjoin(sorted(new_large_lengths))], check=True)
         if dim2:
             # XXX: currently new2d does both precisions...
             new2d = {tuple(x.length) for x in list_new_2d_kernels()}
             if 'sp' in precisions:
-                old2d = {f.meta.length for f in p2d.values() if f.meta.precision == 'sp'}
-                subprocess.run([args.generator, '-g', str(args.groups), '-p', 'single', '-t', '2D', '--manual-2d', cjoin('x'.join(map(str, lengths)) for lengths in old2d - new2d)], check=True)
+                old2d = {f.meta.length for f in p2d.values()
+                         if f.meta.precision == 'sp'}
+                subprocess.run([args.generator, '-g', str(args.groups), '-p', 'single', '-t', '2D',
+                                '--manual-2d', cjoin('x'.join(map(str, lengths)) for lengths in old2d - new2d)], check=True)
             if 'dp' in precisions:
-                old2d = {f.meta.length for f in p2d.values() if f.meta.precision == 'dp'}
-                subprocess.run([args.generator, '-g', str(args.groups), '-p', 'double', '-t', '2D', '--manual-2d', cjoin('x'.join(map(str, lengths)) for lengths in old2d - new2d)], check=True)
+                old2d = {f.meta.length for f in p2d.values()
+                         if f.meta.precision == 'dp'}
+                subprocess.run([args.generator, '-g', str(args.groups), '-p', 'double', '-t', '2D',
+                                '--manual-2d', cjoin('x'.join(map(str, lengths)) for lengths in old2d - new2d)], check=True)
 
 
 if __name__ == '__main__':
