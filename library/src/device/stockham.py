--- conflicted
+++ resolved
@@ -95,32 +95,6 @@
 
         #
         # arguments
-<<<<<<< HEAD
-        buf           = Variable('buf', 'scalar_type', array=True, restrict=True),
-        twiddles      = Variable('twiddles', 'const scalar_type', array=True, restrict=True),
-        dim           = Variable('dim', 'const size_t'),
-        lengths       = Variable('lengths', 'const size_t', array=True, restrict=True),
-        stride        = Variable('stride', 'const size_t', array=True, restrict=True),
-        nbatch        = Variable('nbatch', 'const size_t'),
-        # locals
-        lds_uchar     = Variable('lds_uchar', 'unsigned char',
-                              size='dynamic',  post_qualifier='__align__(sizeof(scalar_type))',
-                              array=True, shared=True),
-        lds           = Variable('lds', 'scalar_type', array=True, restrict=True, pointer=True,
-                               value = 'reinterpret_cast<scalar_type *>(lds_uchar)'), # FIXME: do it in AST properly
-        block_id      = Variable('blockIdx.x'),
-        thread_id     = Variable('threadIdx.x'),
-        thread        = Variable('thread', 'size_t'),
-        offset        = Variable('offset', 'size_t', value=0),
-        offset_lds    = Variable('offset_lds', 'unsigned int'),
-        batch         = Variable('batch', 'size_t'),
-        transform     = Variable('transform', 'size_t'),
-        stride0       = Variable('stride0', 'const size_t'),
-        # device
-        W      = Variable('W', 'scalar_type'),
-        t      = Variable('t', 'scalar_type'),
-        R      = Variable('R', 'scalar_type', size=nregisters),
-=======
         #
 
         # global input/ouput buffer
@@ -149,9 +123,11 @@
         #
 
         # lds storage buffer
-        lds = Variable('lds', 'scalar_type',
-                       size=length * params.transforms_per_block,
-                       array=True, restrict=True, shared=True),
+        lds_uchar     = Variable('lds_uchar', 'unsigned char',
+                            size='dynamic',  post_qualifier='__align__(sizeof(scalar_type))',
+                            array=True, shared=True),
+        lds = Variable('lds', 'scalar_type', array=True, restrict=True, pointer=True,
+                       value = 'reinterpret_cast<scalar_type *>(lds_uchar)'), # FIXME: do it in AST properly),
 
         # hip thread block id
         block_id = Variable('blockIdx.x'),
@@ -192,7 +168,6 @@
 
         # butterfly registers
         R = Variable('R', 'scalar_type', size=nregisters),
->>>>>>> 8d8176f7
     )
     return kvars, kvars.__dict__
 
@@ -615,13 +590,9 @@
             f'  uses {params.threads_per_transform} threads per transform',
             f'  does {params.transforms_per_block} transforms per thread block',
             f'therefore it should be called with {params.threads_per_block} threads per thread block')
-<<<<<<< HEAD
-        body += Declarations(kvars.lds_uchar, kvars.lds, kvars.offset, kvars.offset_lds, kvars.batch, kvars.transform, kvars.thread)
-=======
-        body += Declarations(kvars.lds,
+        body += Declarations(kvars.lds_uchar, kvars.lds,
                              kvars.offset, kvars.offset_lds, kvars.stride_lds,
                              kvars.batch, kvars.transform, kvars.thread, kvars.write)
->>>>>>> 8d8176f7
         body += Declaration(kvars.stride0.name, kvars.stride0.type,
                             value=Ternary(kvars.stride_type == 'SB_UNIT', 1, kvars.stride[0]))
         body += CallbackDeclaration()
@@ -928,7 +899,7 @@
         batch1  = Variable('batch1', 'size_t')
         write   = Variable('write', 'bool')
 
-        body += Declarations(kvars.lds,
+        body += Declarations(kvars.lds_uchar, kvars.lds,
                              kvars.thread, kvars.transform,
                              kvars.offset, kvars.offset_lds, kvars.stride_lds, kvars.write,
                              stride0, batch0, batch1, remaining, plength, d, index_along_d)
