"""Stockham kernel generator."""

import functools
import math
import sys

from collections import namedtuple
from math import ceil
from pathlib import Path
from types import SimpleNamespace as NS
from enum import Enum

from generator import *


#
# Helpers
#

LaunchParams = namedtuple('LaunchParams', ['transforms_per_block',
                                           'threads_per_block',
                                           'threads_per_transform'])


def kernel_launch_name(length, precision):
    """Return kernel name."""
    return f'rocfft_internal_dfn_{precision}_ci_ci_stoc_{length}'


def product(factors):
    """Return the product of the factors."""
    if factors:
        return functools.reduce(lambda a, b: a * b, factors)
    return 1


def quantize(n, granularity):
    """Round up a number 'n' to the next integer multiple of 'granularity'"""
    return granularity * ((n - 1) // granularity + 1)


def get_launch_params(factors,
                      flavour='uwide',
                      bytes_per_element=16,
                      lds_byte_limit=32 * 1024,
                      threads_per_block=256,
                      threads_per_transform=1,
                      **kwargs):
    """Return kernel launch parameters.

    Computes the maximum number of batches-per-block without:
    - going over 'lds_byte_limit' (32KiB by default) per block
    - going beyond 'threads_per_block' threads per block.
    """
    thread_granularity = 1

    length = product(factors)
    bytes_per_batch = length * bytes_per_element

    if flavour == 'uwide':
        threads_per_transform = length // min(factors)
    elif flavour == 'wide':
        threads_per_transform = length // max(factors)
    elif flavour == 'tall':
        pass

    batches_per_block = lds_byte_limit // bytes_per_batch
    while threads_per_transform * batches_per_block > threads_per_block:
        batches_per_block -= 1
    return LaunchParams(batches_per_block,
                        quantize(threads_per_transform * batches_per_block, thread_granularity),
                        threads_per_transform)


def get_callback_args():
    """Return callback argument list."""
    return ArgumentList(*[
        Variable('load_cb_fn', 'void', array=True, restrict=True),
        Variable('load_cb_data', 'void', array=True, restrict=True),
        Variable('load_cb_lds_bytes', 'uint32_t'),
        Variable('store_cb_fn', 'void', array=True, restrict=True),
        Variable('store_cb_data', 'void', array=True, restrict=True)])


def common_variables(length, params, nregisters):
    """Return namespace of common/frequent variables used in Stockham kernels."""
<<<<<<< HEAD
    # AUDIT THESE
    kvars = NS(
        # templates
        scalar_type = Variable('scalar_type', 'typename'),
        cbtype      = Variable('cbtype', 'CallbackType'),
        sb          = Variable('sb', 'StrideBin'),
=======
    kvars = NS(
        # templates
        scalar_type   = Variable('scalar_type', 'typename'),
        callback_type = Variable('cbtype', 'CallbackType'),
        stride_type   = Variable('sb', 'StrideBin'),
>>>>>>> b33ca95c
        # arguments
        buf         = Variable('buf', 'scalar_type', array=True, restrict=True),
        twiddles    = Variable('twiddles', 'const scalar_type', array=True, restrict=True),
        dim         = Variable('dim', 'const size_t'),
        lengths     = Variable('lengths', 'const size_t', array=True, restrict=True),
        stride      = Variable('stride', 'const size_t', array=True, restrict=True),
        nbatch      = Variable('nbatch', 'const size_t'),
        # locals
<<<<<<< HEAD
        lds_uchar   = Variable('lds_uchar', 'unsigned char',
                              size='dynamic',  post_qualifier='__align__(sizeof(scalar_type))',
                              array=True, shared=True),
        lds         = Variable('lds', 'scalar_type', array=True, restrict=True, pointer=True,
                               value = 'reinterpret_cast<scalar_type *>(lds_uchar)'), # FIXME: do it in AST properly
        block_id    = Variable('blockIdx.x'),
        thread_id   = Variable('threadIdx.x'),
        thread      = Variable('thread', 'size_t'),
        offset      = Variable('offset', 'size_t', value=0),
        offset_lds  = Variable('offset_lds', 'unsigned int'),
        batch       = Variable('batch', 'size_t'),
        transform   = Variable('transform', 'size_t'),
        stride0     = Variable('stride0', 'const size_t'),
=======
        lds        = Variable('lds', 'scalar_type',
                              size=length * params.transforms_per_block,
                              array=True, restrict=True, shared=True),
        block_id   = Variable('blockIdx.x'),
        thread_id  = Variable('threadIdx.x'),
        thread     = Variable('thread', 'size_t'),
        offset     = Variable('offset', 'size_t', value=0),
        offset_lds = Variable('offset_lds', 'unsigned int'),
        batch      = Variable('batch', 'size_t'),
        transform  = Variable('transform', 'size_t'),
        stride0    = Variable('stride0', 'const size_t'),
>>>>>>> b33ca95c
        # device
        W      = Variable('W', 'scalar_type'),
        t      = Variable('t', 'scalar_type'),
        R      = Variable('R', 'scalar_type', size=nregisters),
    )
    return kvars, kvars.__dict__
<<<<<<< HEAD
=======


class CallbackDeclaration(BaseNode):
    def __str__(self):
        ret = 'auto load_cb = get_load_cb<scalar_type,cbtype>(load_cb_fn);'
        ret += 'auto store_cb = get_store_cb<scalar_type,cbtype>(store_cb_fn);'
        return ret
>>>>>>> b33ca95c


#
# Base helpers
#

class AdditionalArgumentMixin:
    """Add default template/argument list manipulation methods."""

    def add_templates(self, tlist, **kwargs):
        """Return list of extra template arguments."""
        return tlist

    def add_global_arguments(self, alist, **kwargs):
        """Return new function arguments to the global kernel function."""
        return alist

    def add_device_arguments(self, alist, **kwargs):
        """Return new function arguments to the device kernel function."""
        return alist

    def add_device_call_arguments(self, alist, **kwargs):
        """Return new function arguments for calling the device kernel function."""
        return alist


#
# Large twiddle table support
#

class StockhamLargeTwiddles(AdditionalArgumentMixin):
    """Base large twiddle table."""

    def load(self, length, params, **kwargs):
        return StatementList()

    def multiply(self, width, cumheight, **kwargs):
        return StatementList()


class StockhamLargeTwiddles2Step():
    """Two stage large twiddle table."""
<<<<<<< HEAD

    def __init__(self):
        self.apply_large_twiddle = Variable('apply_large_twiddle', 'bool')
        self.large_twiddle_base  = Variable('large_twiddle_base', 'size_t', value=8)
        self.large_twiddles      = Variable('large_twiddles', 'const scalar_type', array=True)
        self.trans_local         = Variable('trans_local', 'size_t')

    def add_templates(self, tlist, **kwargs):
        return tlist + TemplateList(self.apply_large_twiddle, self.large_twiddle_base)

    def add_global_arguments(self, alist, **kwargs):
        nargs = list(alist.args)
        nargs.insert(1, self.large_twiddles)
        return ArgumentList(*nargs)

    def add_device_arguments(self, alist, **kwargs):
        return alist + ArgumentList(self.large_twiddles, self.trans_local)

    def add_device_call_arguments(self, alist, transform=None, **kwargs):
        which = Ternary(And(self.apply_large_twiddle, self.large_twiddle_base < 8),
                        self.large_twd_lds, self.large_twiddles)
        return alist + ArgumentList(which, transform)

    def load(self, length, params,
             transform=None, dim=None,
             block_id=None, thread_id=None, lengths=None, stride=None, offset=None, batch=None,
             offset_lds=None,
             **kwargs):

        ltwd_id = Variable('ltwd_id', 'size_t', value=thread_id)
        ltwd_entries = Multiply(B(ShiftLeft(1, self.large_twiddle_base)), 3)
        ltwd_in_lds = And(self.apply_large_twiddle, Less(self.large_twiddle_base, 8))

        self.large_twd_lds = Variable('large_twd_lds', '__shared__ scalar_type',
                                      size=Ternary(ltwd_in_lds, ltwd_entries, 0))

        stmts = StatementList()
        stmts += Declarations(self.large_twd_lds)
        stmts += If(ltwd_in_lds,
                    StatementList(
                        Declaration(ltwd_id.name, ltwd_id.type, value=ltwd_id.value),
                        While(Less(ltwd_id, ltwd_entries),
                              StatementList(
                                  Assign(self.large_twd_lds[ltwd_id], self.large_twiddles[ltwd_id]),
                                  AddAssign(ltwd_id, params.threads_per_block)))))

        return stmts

    def multiply(self, width, cumheight,
                 W=None, t=None, R=None,
                 thread=None, scalar_type=None, **kwargs):
        stmts = StatementList()
=======

    def __init__(self):
        self.apply_large_twiddle = Variable('apply_large_twiddle', 'bool')
        self.large_twiddle_base  = Variable('large_twiddle_base', 'size_t', value=8)
        self.large_twiddles      = Variable('large_twiddles', 'const scalar_type', array=True)
        self.trans_local         = Variable('trans_local', 'size_t')

    def add_templates(self, tlist, **kwargs):
        return tlist + TemplateList(self.apply_large_twiddle, self.large_twiddle_base)

    def add_global_arguments(self, alist, **kwargs):
        nargs = list(alist.args)
        nargs.insert(1, self.large_twiddles)
        return ArgumentList(*nargs)

    def add_device_arguments(self, alist, **kwargs):
        return alist + ArgumentList(self.large_twiddles, self.trans_local)

    def add_device_call_arguments(self, alist, transform=None, **kwargs):
        which = Ternary(And(self.apply_large_twiddle, self.large_twiddle_base < 8),
                        self.large_twd_lds, self.large_twiddles)
        return alist + ArgumentList(which, transform)

    def load(self, length, params,
             transform=None, dim=None,
             block_id=None, thread_id=None, lengths=None, stride=None, offset=None, batch=None,
             offset_lds=None,
             **kwargs):

        ltwd_id = Variable('ltwd_id', 'size_t', value=thread_id)
        ltwd_entries = Multiply(B(ShiftLeft(1, self.large_twiddle_base)), 3)
        ltwd_in_lds = And(self.apply_large_twiddle, Less(self.large_twiddle_base, 8))

        self.large_twd_lds = Variable('large_twd_lds', '__shared__ scalar_type',
                                      size=Ternary(ltwd_in_lds, ltwd_entries, 0))

        stmts = StatementList()
        stmts += Declarations(self.large_twd_lds)
        stmts += If(ltwd_in_lds,
                    StatementList(
                        Declaration(ltwd_id.name, ltwd_id.type, value=ltwd_id.value),
                        While(Less(ltwd_id, ltwd_entries),
                              StatementList(
                                  Assign(self.large_twd_lds[ltwd_id], self.large_twiddles[ltwd_id]),
                                  AddAssign(ltwd_id, params.threads_per_block)))))

        return stmts

    def multiply(self, width, cumheight,
                 W=None, t=None, R=None,
                 thread=None, scalar_type=None, **kwargs):
        stmts = StatementList()
>>>>>>> b33ca95c
        stmts += CommentLines('large twiddle multiplication')
        for w in range(width):
            idx = B(B(thread % cumheight) + w * cumheight) * self.trans_local
            stmts += Assign(W, InlineCall('TW2step',
                                          arguments=ArgumentList(self.large_twiddles, idx),
                                          templates=TemplateList(scalar_type, self.large_twiddle_base)))
            stmts += Assign(t.x, W.x * R[w].x - W.y * R[w].y)
            stmts += Assign(t.y, W.y * R[w].x + W.x * R[w].y)
            stmts += Assign(R[w], t)
        return If(self.apply_large_twiddle, stmts)


#
# Tilings
#

class StockhamTiling(AdditionalArgumentMixin):
    """Base tiling."""

    def calculate_offsets(self, *args, **kwargs):
        """Return code to calculate batch and buffer offsets."""
        return StatementList()

    def load_from_global(self, *args, **kwargs):
        """Return code to load from global buffer to LDS."""
        return StatementList()

    def store_to_global(self, *args, **kwargs):
        """Return code to store LDS to global buffer."""
        return StatementList()


class StockhamTilingRR(StockhamTiling):
    """Row/row tiling."""

    name = 'SBRR'

    def calculate_offsets(self, length, params,
                          lengths=None, stride=None,
                          dim=None, transform=None, block_id=None, thread_id=None,
                          batch=None, offset=None, offset_lds=None, **kwargs):

        d             = Variable('d', 'int')
        index_along_d = Variable('index_along_d', 'size_t')
        remaining     = Variable('remaining', 'size_t')
        plength       = Variable('plength', 'size_t', value=1)

        stmts = StatementList()
        stmts += Declarations(remaining, plength, index_along_d)
        stmts += Assign(transform, block_id * params.transforms_per_block + thread_id / params.threads_per_transform)
        stmts += Assign(remaining, transform)
        stmts += For(d.inline(1), d < dim, Increment(d),
                     StatementList(
                         Assign(plength, plength * lengths[d]),
                         Assign(index_along_d, remaining % lengths[d]),
                         Assign(remaining, remaining / lengths[d]),
                         Assign(offset, offset + index_along_d * stride[d])))
        stmts += Assign(batch, transform / plength)
        stmts += Assign(offset, offset + batch * stride[dim])
        stmts += Assign(offset_lds, length * B(transform % params.transforms_per_block))

        return stmts

    def load_from_global(self, length, params,
                         thread=None, thread_id=None, stride0=None,
                         buf=None, offset=None, lds=None, offset_lds=None,
                         **kwargs):
        width  = params.threads_per_transform
        height = length // width
        stmts = StatementList()
        stmts += Assign(thread, thread_id % width)
        for w in range(height):
            idx = thread + w * width
            stmts += Assign(lds[offset_lds + idx], LoadGlobal(buf, offset + B(idx) * stride0))
        return stmts

    def store_to_global(self, length, params,
                        thread=None, thread_id=None, stride0=None,
                        buf=None, offset=None, lds=None, offset_lds=None,
                        **kwargs):
        width  = params.threads_per_transform
        height = length // width
        stmts = StatementList()
        stmts += Assign(thread, thread_id % width)
        for w in range(height):
            idx = thread + w * width
            stmts += StoreGlobal(buf, offset + B(idx) * stride0, lds[offset_lds + idx])
        return If(thread < width, stmts)


class StockhamTilingCC(StockhamTiling):
    """Column/column tiling."""

    name = 'SBCC'

    def __init__(self):
        self.tile_index          = Variable('tile_index', 'size_t')
        self.tile_length         = Variable('tile_length', 'size_t')
        self.edge                = Variable('edge', 'bool')
        self.tid1                = Variable('tid1', 'size_t')
        self.tid0                = Variable('tid0', 'size_t')

    def calculate_offsets(self, length, params,
                          transform=None, dim=None,
                          block_id=None, thread_id=None, lengths=None, stride=None, offset=None, batch=None,
                          offset_lds=None,
                          **kwargs):

        d             = Variable('d', 'int')
        index_along_d = Variable('index_along_d', 'size_t')
        remaining     = Variable('remaining', 'size_t')
        plength       = Variable('plength', 'size_t', value=1)

        stmts = StatementList()
        stmts += Declarations(self.tile_index, self.tile_length)
        stmts += LineBreak()
        stmts += CommentLines('calculate offset for each tile:',
                              '  tile_index  now means index of the tile along dim1',
                              '  tile_length now means number of tiles along dim1')
        stmts += Declarations(plength, remaining, index_along_d)
        stmts += Assign(self.tile_length, B(lengths[1] - 1) / params.transforms_per_block + 1)
        stmts += Assign(plength, self.tile_length)
        stmts += Assign(self.tile_index, block_id % self.tile_length)
        stmts += Assign(remaining, block_id / self.tile_length)
        stmts += Assign(offset, self.tile_index * params.transforms_per_block * stride[1])
        stmts += For(d.inline(2), d < dim, Increment(d),
                     StatementList(
                         Assign(plength, plength * lengths[d]),
                         Assign(index_along_d, remaining % lengths[d]),
                         Assign(remaining, remaining / lengths[d]),
                         Assign(offset, offset + index_along_d * stride[d])))
        stmts += LineBreak()
        stmts += Assign(transform, self.tile_index * params.transforms_per_block + thread_id / params.threads_per_transform)
        stmts += Assign(batch, block_id / plength)
        stmts += Assign(offset, offset + batch * stride[dim])
        stmts += Assign(offset_lds, length * B(transform % params.transforms_per_block))

        return stmts

    def load_from_global(self, length, params,
                         buf=None, offset=None, lds=None,
                         lengths=None, thread_id=None, stride=None, stride0=None, **kwargs):

        edge, tid0, tid1 = self.edge, self.tid0, self.tid1
        stripmine_w   = params.transforms_per_block
        stripmine_h   = params.threads_per_block // stripmine_w
        stride_lds    = length + kwargs.get('lds_padding', 0)  # XXX

        stmts = StatementList()
        stmts += Declarations(edge, tid0, tid1)
        stmts += ConditionalAssign(edge,
                                   Greater(B(self.tile_index + 1) * params.transforms_per_block, lengths[1]),
                                   'true', 'false')
        stmts += Assign(tid1, thread_id % stripmine_w)  # tid0 walks the columns; tid1 walks the rows
        stmts += Assign(tid0, thread_id / stripmine_w)
        offset_tile_rbuf = lambda i : tid1 * stride[1]  + B(tid0 + i * stripmine_h) * stride0
        offset_tile_wlds = lambda i : tid1 * stride_lds + B(tid0 + i * stripmine_h) * 1
        pred, tmp_stmts = StatementList(), StatementList()
        pred = self.tile_index * params.transforms_per_block + tid1 < lengths[1]
        for i in range(length // stripmine_h):
            tmp_stmts += Assign(lds[offset_tile_wlds(i)], LoadGlobal(buf, offset + offset_tile_rbuf(i)))

        stmts += If(Not(edge), tmp_stmts)
        stmts += If(edge, If(pred, tmp_stmts))

        return stmts

    def store_to_global(self, length, params,
                        stride=None, stride0=None, lengths=None, buf=None, offset=None, lds=None,
                        **kwargs):

        edge, tid0, tid1 = self.edge, self.tid0, self.tid1
        stripmine_w   = params.transforms_per_block
        stripmine_h   = params.threads_per_block // stripmine_w
        stride_lds    = length + kwargs.get('lds_padding', 0)  # XXX

        stmts = StatementList()
        offset_tile_rbuf = lambda i : tid1 * stride[1]  + B(tid0 + i * stripmine_h) * stride0
        offset_tile_wlds = lambda i : tid1 * stride_lds + B(tid0 + i * stripmine_h) * 1
        offset_tile_wbuf = offset_tile_rbuf
        offset_tile_rlds = offset_tile_wlds
        pred, tmp_stmts = StatementList(), StatementList()
        pred = self.tile_index * params.transforms_per_block + tid1 < lengths[1]
        for i in range(length // stripmine_h):
            tmp_stmts += StoreGlobal(buf, offset + offset_tile_wbuf(i), lds[offset_tile_rlds(i)])
        stmts += If(Not(edge), tmp_stmts)
        stmts += If(edge, If(pred, tmp_stmts))

        return stmts


class StockhamTilingRC(StockhamTiling):
    pass


class StockhamTilingCR(StockhamTiling):
    pass


#
# Kernel helpers
#
<<<<<<< HEAD

def load_lds(width=None, height=None, spass=0,
             thread=None, R=None, lds=None, offset_lds=None, **kwargs):
    """Load registers 'R' from LDS 'X'."""
    stmts = StatementList()
    for w in range(width):
        idx = offset_lds + thread + w * height
        stmts += Assign(R[spass * width + w], lds[idx])
    stmts += LineBreak()
    return stmts


def twiddle(width=None, cumheight=None, spass=0,
            thread=None, W=None, t=None, twiddles=None, R=None, **kwargs):
    """Apply twiddles from 'T' to registers 'R'."""
    stmts = StatementList()
    for w in range(1, width):
        tidx = cumheight - 1 + w - 1 + (width - 1) * B(thread % cumheight)
        ridx = spass * width + w
        stmts += Assign(W, twiddles[tidx])
        stmts += Assign(t.x, W.x * R[ridx].x - W.y * R[ridx].y)
        stmts += Assign(t.y, W.y * R[ridx].x + W.x * R[ridx].y)
        stmts += Assign(R[ridx], t)
    stmts += LineBreak()
    return stmts


def butterfly(width=None, R=None, spass=0, **kwargs):
    """Apply butterly to registers 'R'."""
    stmts = StatementList()
    stmts += Call(name=f'FwdRad{width}B1',
                  arguments=ArgumentList(*[R[spass * width + w].address() for w in range(width)]))
    stmts += LineBreak()
    return stmts


def store_lds(width=None, cumheight=None, spass=0,
              lds=None, R=None, thread=None, offset_lds=None, **kwargs):
    """Store registers 'R' to LDS 'X'."""
    stmts = StatementList()
    for w in range(width):
        idx = offset_lds + B(thread / cumheight) * (width * cumheight) + thread % cumheight + w * cumheight
        stmts += Assign(lds[idx], R[spass * width + w])
    stmts += LineBreak()
    return stmts


#
# Stockham kernels
#

=======

def load_lds(width=None, height=None, spass=0,
             thread=None, R=None, lds=None, offset_lds=None, **kwargs):
    """Load registers 'R' from LDS 'X'."""
    stmts = StatementList()
    for w in range(width):
        idx = offset_lds + thread + w * height
        stmts += Assign(R[spass * width + w], lds[idx])
    stmts += LineBreak()
    return stmts


def twiddle(width=None, cumheight=None, spass=0,
            thread=None, W=None, t=None, twiddles=None, R=None, **kwargs):
    """Apply twiddles from 'T' to registers 'R'."""
    stmts = StatementList()
    for w in range(1, width):
        tidx = cumheight - 1 + w - 1 + (width - 1) * B(thread % cumheight)
        ridx = spass * width + w
        stmts += Assign(W, twiddles[tidx])
        stmts += Assign(t.x, W.x * R[ridx].x - W.y * R[ridx].y)
        stmts += Assign(t.y, W.y * R[ridx].x + W.x * R[ridx].y)
        stmts += Assign(R[ridx], t)
    stmts += LineBreak()
    return stmts


def butterfly(width=None, R=None, spass=0, **kwargs):
    """Apply butterly to registers 'R'."""
    stmts = StatementList()
    stmts += Call(name=f'FwdRad{width}B1',
                  arguments=ArgumentList(*[R[spass * width + w].address() for w in range(width)]))
    stmts += LineBreak()
    return stmts


def store_lds(width=None, cumheight=None, spass=0,
              lds=None, R=None, thread=None, offset_lds=None, **kwargs):
    """Store registers 'R' to LDS 'X'."""
    stmts = StatementList()
    for w in range(width):
        idx = offset_lds + B(thread / cumheight) * (width * cumheight) + thread % cumheight + w * cumheight
        stmts += Assign(lds[idx], R[spass * width + w])
    stmts += LineBreak()
    return stmts


#
# Stockham kernels
#

>>>>>>> b33ca95c
class StockhamKernel:
    """Base Stockham kernel."""

    def __init__(self, factors, scheme, tiling, large_twiddles, **kwargs):
        self.length = product(factors)
        self.factors = factors
        self.scheme = scheme
        self.tiling = tiling
        self.large_twiddles = large_twiddles
        self.kwargs = kwargs

    def templates(self, kvars, **kwvars):
<<<<<<< HEAD
        templates = TemplateList(kvars.scalar_type, kvars.sb, kvars.cbtype)
=======
        templates = TemplateList(kvars.scalar_type, kvars.stride_type, kvars.callback_type)
>>>>>>> b33ca95c
        templates = self.large_twiddles.add_templates(templates, **kwvars)
        templates = self.tiling.add_templates(templates, **kwvars)
        return templates

    def device_arguments(self, kvars, **kwvars):
        arguments = ArgumentList(kvars.lds, kvars.twiddles, kvars.stride0, kvars.offset_lds)
        arguments = self.large_twiddles.add_device_arguments(arguments, **kwvars)
        arguments = self.tiling.add_device_arguments(arguments, **kwvars)
        return arguments

    def device_call_arguments(self, kvars, **kwvars):
        arguments = ArgumentList(kvars.lds, kvars.twiddles, kvars.stride0, kvars.offset_lds)
        arguments = self.large_twiddles.add_device_call_arguments(arguments, **kwvars)
        arguments = self.tiling.add_device_call_arguments(arguments, **kwvars)
        return arguments

    def global_arguments(self, kvars, **kwvars):
        cb_args = get_callback_args()
        arguments = ArgumentList(kvars.twiddles, kvars.dim, kvars.lengths, kvars.stride, kvars.nbatch) + cb_args + ArgumentList(kvars.buf)
        arguments = self.large_twiddles.add_global_arguments(arguments, **kwvars)
        arguments = self.tiling.add_global_arguments(arguments, **kwvars)
        return arguments

    def generate_device_function(self):
        """Stockham device function."""
        pass

    def generate_global_function(self, **kwargs):
        """Global Stockham function."""

        use_3steps = kwargs.get('3steps')
        params     = get_launch_params(self.factors, **kwargs)

        kvars, kwvars = common_variables(self.length, params, self.nregisters)

        body = StatementList()
        body += CommentLines(
            f'this kernel:',
            f'  uses {params.threads_per_transform} threads per transform',
            f'  does {params.transforms_per_block} transforms per thread block',
            f'therefore it should be called with {params.threads_per_block} threads per thread block')
<<<<<<< HEAD
        body += Declarations(kvars.lds_uchar, kvars.lds, kvars.offset, kvars.offset_lds, kvars.batch, kvars.transform, kvars.thread)
        body += Declaration(kvars.stride0.name, kvars.stride0.type,
                            value=Ternary(kvars.sb == 'SB_UNIT', 1, kvars.stride[0]))
=======
        body += Declarations(kvars.lds, kvars.offset, kvars.offset_lds, kvars.batch, kvars.transform, kvars.thread)
        body += Declaration(kvars.stride0.name, kvars.stride0.type,
                            value=Ternary(kvars.stride_type == 'SB_UNIT', 1, kvars.stride[0]))
>>>>>>> b33ca95c
        body += CallbackDeclaration()

        body += LineBreak()
        body += CommentLines('large twiddles')
        body += self.large_twiddles.load(self.length, params, **kwvars)

<<<<<<< HEAD
        body += LineBreak()
        body += CommentLines('offsets')
        body += self.tiling.calculate_offsets(self.length, params, **kwvars)

        body += LineBreak()
=======
        body += LineBreak()
        body += CommentLines('offsets')
        body += self.tiling.calculate_offsets(self.length, params, **kwvars)

        body += LineBreak()
>>>>>>> b33ca95c
        body += If(GreaterEqual(kvars.batch, kvars.nbatch), [ReturnStatement()])

        body += LineBreak()
        body += CommentLines('load global')
        body += self.tiling.load_from_global(self.length, params, **kwvars)

        body += LineBreak()
        body += CommentLines('transform')
        body += Call(f'forward_length{self.length}_{self.tiling.name}_device',
                     arguments=self.device_call_arguments(kvars, **kwvars),
                     templates=self.templates(kvars, **kwvars))

        body += LineBreak()
        body += CommentLines('store global')
        body += SyncThreads()
        body += self.tiling.store_to_global(self.length, params, **kwvars)

        return Function(name=f'forward_length{self.length}_{self.tiling.name}',
                        qualifier=f'__global__ __launch_bounds__({params.threads_per_block})',
                        arguments=self.global_arguments(kvars, **kwvars),
                        templates=self.templates(kvars, **kwvars),
                        meta=NS(factors=self.factors,
                                length=self.length,
                                transforms_per_block=params.transforms_per_block,
                                threads_per_block=params.threads_per_block,
                                scheme=self.scheme,
                                use_3steps_large_twd=use_3steps,
                                transpose=None),
                        body=body)


class StockhamKernelUWide(StockhamKernel):
    """Stockham ultra-wide kernel.

    Each thread does at-most one butterfly.
    """

    @property
    def nregisters(self):
        return max(self.factors)

    def generate_device_function(self, **kwargs):
        factors, length, params = self.factors, self.length, get_launch_params(self.factors, **kwargs)
        kvars, kwvars = common_variables(self.length, params, self.nregisters)

        body = StatementList()
        body += Declarations(kvars.thread, kvars.R, kvars.W, kvars.t)
        body += Assign(kvars.thread, kvars.thread_id % (length // min(factors)))

        for npass, width in enumerate(factors):
            cumheight = product(factors[:npass])

            body += LineBreak()
            body += CommentLines(f'pass {npass}')
            body += SyncThreads()

            body += load_lds(width=width, height=length // width, **kwvars)

            if npass > 0:
                body += twiddle(width=width, cumheight=cumheight, **kwvars)

            body += butterfly(width=width, **kwvars)

            if npass == len(factors) - 1:
                body += self.large_twiddles.multiply(width, cumheight, **kwvars)
<<<<<<< HEAD

            body += SyncThreads()
            if width == min(factors):
                body += store_lds(width=width, cumheight=cumheight, **kwvars)
            else:
                body += If(kvars.thread < length // width,
                           store_lds(width=width, cumheight=cumheight, **kwvars))

        return Function(f'forward_length{length}_{self.tiling.name}_device',
                        arguments=self.device_arguments(kvars, **kwvars),
                        templates=self.templates(kvars, **kwvars),
                        body=body,
                        qualifier='__device__')


class StockhamKernelWide(StockhamKernel):
    """Stockham wide kernel.

    Each thread does at-least one butterfly.
    """

    @property
    def nregisters(self):
        return 2 * max(self.factors)

    def generate_device_function(self, **kwargs):
        factors, length, params = self.factors, self.length, get_launch_params(self.factors, **kwargs)
        kvars, kwvars = common_variables(length, params, self.nregisters)

=======

            body += SyncThreads()
            if width == min(factors):
                body += store_lds(width=width, cumheight=cumheight, **kwvars)
            else:
                body += If(kvars.thread < length // width,
                           store_lds(width=width, cumheight=cumheight, **kwvars))

        return Function(f'forward_length{length}_{self.tiling.name}_device',
                        arguments=self.device_arguments(kvars, **kwvars),
                        templates=self.templates(kvars, **kwvars),
                        body=body,
                        qualifier='__device__')


class StockhamKernelWide(StockhamKernel):
    """Stockham wide kernel.

    Each thread does at-least one butterfly.
    """

    @property
    def nregisters(self):
        return 2 * max(self.factors)

    def generate_device_function(self, **kwargs):
        factors, length, params = self.factors, self.length, get_launch_params(self.factors, **kwargs)
        kvars, kwvars = common_variables(length, params, self.nregisters)

>>>>>>> b33ca95c
        height0 = length // max(factors)

        def add_work(codelet, assign=True, **kwargs):
            stmts = StatementList()
            if assign:
                stmts += Assign(kvars.thread, kvars.thread_id % height0 + nsubpass * height0)
            if nsubpasses == 1 or nsubpass < nsubpasses - 1:
                stmts += codelet(**kwargs)
                return stmts
            needs_work = kvars.thread_id % height0 + nsubpass * height0 < length // width
            stmts += If(needs_work, codelet(**kwargs))
            return stmts

        body = StatementList()
        body += Declarations(kvars.thread, kvars.R, kvars.W, kvars.t)
        body += LineBreak()

        body += SyncThreads()
        body += LineBreak()

        for npass, width in enumerate(factors):
            cumheight = product(factors[:npass])
            nsubpasses = ceil(max(factors) / factors[npass])

            body += CommentLines(f'pass {npass}')

            if npass > 0:
                body += SyncThreads()
                body += LineBreak()

            for nsubpass in range(nsubpasses):
                body += add_work(load_lds, width=width, height=length // width, spass=nsubpass, **kwvars)

            if npass > 0:
                for nsubpass in range(nsubpasses):
                    body += add_work(twiddle, width=width, cumheight=cumheight, spass=nsubpass, **kwvars)
                body += LineBreak()

            for nsubpass in range(nsubpasses):
                body += add_work(butterfly, width=width, spass=nsubpass, assign=False, **kwvars)

            body += SyncThreads()
            for nsubpass in range(nsubpasses):
                body += add_work(store_lds, width=width, cumheight=cumheight, spass=nsubpass, **kwvars)

            body += LineBreak()

        return Function(f'forward_length{length}_{self.tiling.name}_device',
                        arguments=self.device_arguments(kvars, **kwvars),
                        templates=self.templates(kvars, **kwvars),
                        body=body,
                        qualifier='__device__')


class StockhamKernelTall(StockhamKernel):
    """Stockham tall kernel.

    Each thread does multiple butterflies.
    """

    @property
    def nregisters(self):
        self.threads_per_transform = self.kwargs.get('threads_per_transform', 1)
        return self.length // self.threads_per_transform

    def generate_device_function(self, **kwargs):
        factors, length, params = self.factors, self.length, get_launch_params(self.factors, **kwargs)
        kvars, kwvars = common_variables(length, params, self.nregisters)

        body = StatementList()
        body += Declarations(kvars.thread, kvars.R, kvars.W, kvars.t)
        body += LineBreak()

        height0 = self.nregisters
        for width in factors:
            if height0 % width != 0:
                raise RuntimeError(f"Can't use tall kernel: threads-per-transform {self.threads_per_transform} and factor {width} are incompatible.")
        # XXX also need to catch redundant case; ie 7 7 with tpt 1

        body += Assign(kvars.thread, kvars.thread_id % (length // height0))
        body += SyncThreads()
        body += LineBreak()

        for npass, width in enumerate(factors):
            cumheight = product(factors[:npass])
            height = length // width

            body += CommentLines(f'pass {npass}')
            if npass > 0:
                body += SyncThreads()
                body += LineBreak()

            for h in range(height0 // width):
                for w in range(width):
                    idx = kvars.offset_lds + kvars.thread * (height0 // width) + (w * height + h)
                    body += Assign(kvars.R[h * width + w], kvars.lds[idx])

            if npass > 0:
                W, t, R = kvars.W, kvars.t, kvars.R
                for h in range(height0 // width):
                    for w in range(1, width):
                        tid = B((height0 // width) * kvars.thread + h)
                        tidx = cumheight - 1 + w - 1 + (width - 1) * B(tid % cumheight)
                        ridx = h * width + w
                        body += Assign(W, kvars.twiddles[tidx])
                        body += Assign(t.x, W.x * R[ridx].x - W.y * R[ridx].y)
                        body += Assign(t.y, W.y * R[ridx].x + W.x * R[ridx].y)
                        body += Assign(R[ridx], t)
                body += LineBreak()

            for h in range(height0 // width):
                body += butterfly(width=width, spass=h, assign=False, **kwvars)

            body += SyncThreads()
            for h in range(height0 // width):
                for w in range(width):
                    tid = B((height0 // width) * kvars.thread + h)
                    idx = kvars.offset_lds + B(tid / cumheight) * (width * cumheight) + tid % cumheight + w * cumheight
                    body += Assign(kvars.lds[idx], kvars.R[h * width + w])

            body += LineBreak()

        return Function(f'forward_length{length}_{self.tiling.name}_device',
                        arguments=self.device_arguments(kvars, **kwvars),
                        templates=self.templates(kvars, **kwvars),
                        body=body,
                        qualifier='__device__')


#
# AST transforms
#

def make_variants(kdevice, kglobal):
    """Given in-place complex-interleaved kernels, create all other variations.

    The ASTs in 'kglobal' and 'kdevice' are assumed to be in-place,
    complex-interleaved kernels.

    Return out-of-place and planar variations.
    """
    op_names = ['buf', 'stride', 'stride0', 'offset']

    def rename(x, pre):
        if 'forward' in x or 'inverse' in x:
            return pre + x
        return x

    def rename_ip(x):
        return rename_functions(x, lambda n: rename(n, 'ip_'))

    def rename_op(x):
        return rename_functions(x, lambda n: rename(n, 'op_'))

    if kglobal.meta.scheme == 'CS_KERNEL_STOCKHAM_BLOCK_RC':
        # out-of-place only
        kernels = [
            rename_op(make_out_of_place(kdevice, op_names)),
            rename_op(make_out_of_place(kglobal, op_names)),
            rename_op(make_planar(make_out_of_place(kglobal, op_names), 'buf_out')),
            rename_op(make_planar(make_out_of_place(kglobal, op_names), 'buf_in')),
            rename_op(make_planar(make_planar(make_out_of_place(kglobal, op_names), 'buf_out'), 'buf_in'))
            ]
        kdevice = make_inverse(kdevice, ['twiddles', 'TW2step'])
        kglobal = make_inverse(kglobal, ['twiddles', 'TW2step'])
        kernels += [
            rename_op(make_out_of_place(kdevice, op_names)),
            rename_op(make_out_of_place(kglobal, op_names)),
            rename_op(make_planar(make_out_of_place(kglobal, op_names), 'buf_out')),
            rename_op(make_planar(make_out_of_place(kglobal, op_names), 'buf_in')),
            rename_op(make_planar(make_planar(make_out_of_place(kglobal, op_names), 'buf_out'), 'buf_in')),
        ]
        return kernels

    # XXX: Don't need in-place/out-of-place device functions anymore
    kernels = [
        # in-place, interleaved
        rename_ip(kdevice),
        rename_ip(kglobal),
        # in-place, planar
        rename_ip(make_planar(kglobal, 'buf')),
        # out-of-place, interleaved -> interleaved
        rename_op(make_out_of_place(kdevice, op_names)),
        rename_op(make_out_of_place(kglobal, op_names)),
        # out-of-place, interleaved -> planar
        rename_op(make_planar(make_out_of_place(kglobal, op_names), 'buf_out')),
        # out-of-place, planar -> interleaved
        rename_op(make_planar(make_out_of_place(kglobal, op_names), 'buf_in')),
        # out-of-place, planar -> planar
        rename_op(make_planar(make_planar(make_out_of_place(kglobal, op_names), 'buf_out'), 'buf_in')),
    ]

    kdevice = make_inverse(kdevice, ['twiddles', 'TW2step'])
    kglobal = make_inverse(kglobal, ['twiddles', 'TW2step'])

    kernels += [
        # in-place, interleaved
        rename_ip(kdevice),
        rename_ip(kglobal),
        # in-place, planar
        rename_ip(make_planar(kglobal, 'buf')),
        # out-of-place, interleaved -> interleaved
        rename_op(make_out_of_place(kdevice, op_names)),
        rename_op(make_out_of_place(kglobal, op_names)),
        # out-of-place, interleaved -> planar
        rename_op(make_planar(make_out_of_place(kglobal, op_names), 'buf_out')),
        # out-of-place, planar -> interleaved
        rename_op(make_planar(make_out_of_place(kglobal, op_names), 'buf_in')),
        # out-of-place, planar -> planar
        rename_op(make_planar(make_planar(make_out_of_place(kglobal, op_names), 'buf_out'), 'buf_in')),
    ]

    return kernels


#
# Interface!
#

def stockham_launch(factors, **kwargs):
    """Launch helper.  Not used by rocFFT proper."""

    length = product(factors)
    params = get_launch_params(factors, **kwargs)

    # arguments
<<<<<<< HEAD
    scalar_type = Variable('scalar_type', 'typename')
    cbtype      = Variable('CallbackType::NONE', 'CallbackType')
    sb          = Variable('SB_UNIT', 'StrideBin')
    inout       = Variable('inout', 'scalar_type', array=True)
    twiddles    = Variable('twiddles', 'const scalar_type', array=True)
    stride_in   = Variable('stride_in', 'size_t')
    stride_out  = Variable('stride_out', 'size_t')
    nbatch      = Variable('nbatch', 'size_t')
    kargs       = Variable('kargs', 'size_t*')
    null        = Variable('nullptr', 'void*')
=======
    scalar_type   = Variable('scalar_type', 'typename')
    callback_type = Variable('CallbackType::NONE', 'CallbackType')
    stride_type   = Variable('SB_UNIT', 'StrideBin')
    inout         = Variable('inout', 'scalar_type', array=True)
    twiddles      = Variable('twiddles', 'const scalar_type', array=True)
    stride_in     = Variable('stride_in', 'size_t')
    stride_out    = Variable('stride_out', 'size_t')
    nbatch        = Variable('nbatch', 'size_t')
    kargs         = Variable('kargs', 'size_t*')
    null          = Variable('nullptr', 'void*')
>>>>>>> b33ca95c

    # locals
    nblocks = Variable('nblocks', 'int')

    body = StatementList()
    body += Declarations(nblocks)
    body += Assign(nblocks, B(nbatch + (params.transforms_per_block - 1)) / params.transforms_per_block)
    body += Call(f'forward_length{length}_SBRR',
                 arguments = ArgumentList(twiddles, 1, kargs, kargs + 1, nbatch, null, null, 0, null, null, inout),
<<<<<<< HEAD
                 templates = TemplateList(scalar_type, sb, cbtype),
=======
                 templates = TemplateList(scalar_type, stride_type, callback_type),
>>>>>>> b33ca95c
                 launch_params = ArgumentList(nblocks, params.threads_per_block))

    return Function(name = f'forward_length{length}_launch',
                    templates = TemplateList(scalar_type),
                    arguments = ArgumentList(inout, nbatch, twiddles, kargs, stride_in, stride_out),
                    body = body)


def stockham_default_factors(length):
    supported_radixes = [2, 3, 4, 5, 6, 7, 8, 10, 11, 13, 16]
    supported_radixes.sort(reverse=True)

    remaining_length = length
    factors = []
    for f in supported_radixes:
        while remaining_length % f == 0:
            factors.append(f)
            remaining_length /= f

    if remaining_length != 1:
        raise RuntimeError("length {} not factorizable!".format(length))

    # default order of factors is ascending
    factors.sort()
    return factors


def stockham(length, **kwargs):
    """Generate Stockham kernels!

    Returns a list of (device, global) function pairs.  This routine
    is essentially a factory...
    """

    kwargs['factors'] = factors = kwargs.get('factors', stockham_default_factors(length))
    kwargs.pop('factors')

    # assert that factors multiply out to the length
    if functools.reduce(lambda x, y: x * y, factors) != length:
        raise RuntimeError("invalid factors {} for length {}".format(factors, length))

    defualt_3steps = {
        'sp': 'false',
        'dp': 'false'
    }
    kwargs['3steps'] = kwargs.get('use_3steps_large_twd', defualt_3steps)

    scheme = kwargs['scheme']
    kwargs.pop('scheme')

    tiling = {
        'CS_KERNEL_STOCKHAM':          StockhamTilingRR(),
        'CS_KERNEL_STOCKHAM_BLOCK_CC': StockhamTilingCC(),
        'CS_KERNEL_STOCKHAM_BLOCK_RC': StockhamTilingRC(),
        'CS_KERNEL_STOCKHAM_BLOCK_CR': StockhamTilingCR(),
    }[scheme]

    twiddles = StockhamLargeTwiddles()
    if scheme == 'CS_KERNEL_STOCKHAM_BLOCK_CC':
        twiddles = StockhamLargeTwiddles2Step()

    kernel = {
        'uwide': StockhamKernelUWide(factors, scheme, tiling, twiddles, **kwargs),
        'wide': StockhamKernelWide(factors, scheme, tiling, twiddles, **kwargs),
        'tall': StockhamKernelTall(factors, scheme, tiling, twiddles, **kwargs),
    }[kwargs.get('flavour', 'uwide')]

    kdevice = kernel.generate_device_function(**kwargs)
    kglobal = kernel.generate_global_function(**kwargs)

<<<<<<< HEAD
    return kdevice, kglobal


if __name__ == '__main__':
    kdevice, kglobal = stockham(64, factors=[8,8], scheme='CS_KERNEL_STOCKHAM_BLOCK_RC', threads_per_block=128)
    print(format(kglobal))
=======
    return kdevice, kglobal
>>>>>>> b33ca95c
<|MERGE_RESOLUTION|>--- conflicted
+++ resolved
@@ -84,63 +84,39 @@
 
 def common_variables(length, params, nregisters):
     """Return namespace of common/frequent variables used in Stockham kernels."""
-<<<<<<< HEAD
     # AUDIT THESE
-    kvars = NS(
-        # templates
-        scalar_type = Variable('scalar_type', 'typename'),
-        cbtype      = Variable('cbtype', 'CallbackType'),
-        sb          = Variable('sb', 'StrideBin'),
-=======
     kvars = NS(
         # templates
         scalar_type   = Variable('scalar_type', 'typename'),
         callback_type = Variable('cbtype', 'CallbackType'),
         stride_type   = Variable('sb', 'StrideBin'),
->>>>>>> b33ca95c
         # arguments
-        buf         = Variable('buf', 'scalar_type', array=True, restrict=True),
-        twiddles    = Variable('twiddles', 'const scalar_type', array=True, restrict=True),
-        dim         = Variable('dim', 'const size_t'),
-        lengths     = Variable('lengths', 'const size_t', array=True, restrict=True),
-        stride      = Variable('stride', 'const size_t', array=True, restrict=True),
-        nbatch      = Variable('nbatch', 'const size_t'),
+        buf           = Variable('buf', 'scalar_type', array=True, restrict=True),
+        twiddles      = Variable('twiddles', 'const scalar_type', array=True, restrict=True),
+        dim           = Variable('dim', 'const size_t'),
+        lengths       = Variable('lengths', 'const size_t', array=True, restrict=True),
+        stride        = Variable('stride', 'const size_t', array=True, restrict=True),
+        nbatch        = Variable('nbatch', 'const size_t'),
         # locals
-<<<<<<< HEAD
-        lds_uchar   = Variable('lds_uchar', 'unsigned char',
+        lds_uchar     = Variable('lds_uchar', 'unsigned char',
                               size='dynamic',  post_qualifier='__align__(sizeof(scalar_type))',
                               array=True, shared=True),
-        lds         = Variable('lds', 'scalar_type', array=True, restrict=True, pointer=True,
+        lds           = Variable('lds', 'scalar_type', array=True, restrict=True, pointer=True,
                                value = 'reinterpret_cast<scalar_type *>(lds_uchar)'), # FIXME: do it in AST properly
-        block_id    = Variable('blockIdx.x'),
-        thread_id   = Variable('threadIdx.x'),
-        thread      = Variable('thread', 'size_t'),
-        offset      = Variable('offset', 'size_t', value=0),
-        offset_lds  = Variable('offset_lds', 'unsigned int'),
-        batch       = Variable('batch', 'size_t'),
-        transform   = Variable('transform', 'size_t'),
-        stride0     = Variable('stride0', 'const size_t'),
-=======
-        lds        = Variable('lds', 'scalar_type',
-                              size=length * params.transforms_per_block,
-                              array=True, restrict=True, shared=True),
-        block_id   = Variable('blockIdx.x'),
-        thread_id  = Variable('threadIdx.x'),
-        thread     = Variable('thread', 'size_t'),
-        offset     = Variable('offset', 'size_t', value=0),
-        offset_lds = Variable('offset_lds', 'unsigned int'),
-        batch      = Variable('batch', 'size_t'),
-        transform  = Variable('transform', 'size_t'),
-        stride0    = Variable('stride0', 'const size_t'),
->>>>>>> b33ca95c
+        block_id      = Variable('blockIdx.x'),
+        thread_id     = Variable('threadIdx.x'),
+        thread        = Variable('thread', 'size_t'),
+        offset        = Variable('offset', 'size_t', value=0),
+        offset_lds    = Variable('offset_lds', 'unsigned int'),
+        batch         = Variable('batch', 'size_t'),
+        transform     = Variable('transform', 'size_t'),
+        stride0       = Variable('stride0', 'const size_t'),
         # device
         W      = Variable('W', 'scalar_type'),
         t      = Variable('t', 'scalar_type'),
         R      = Variable('R', 'scalar_type', size=nregisters),
     )
     return kvars, kvars.__dict__
-<<<<<<< HEAD
-=======
 
 
 class CallbackDeclaration(BaseNode):
@@ -148,7 +124,6 @@
         ret = 'auto load_cb = get_load_cb<scalar_type,cbtype>(load_cb_fn);'
         ret += 'auto store_cb = get_store_cb<scalar_type,cbtype>(store_cb_fn);'
         return ret
->>>>>>> b33ca95c
 
 
 #
@@ -191,7 +166,6 @@
 
 class StockhamLargeTwiddles2Step():
     """Two stage large twiddle table."""
-<<<<<<< HEAD
 
     def __init__(self):
         self.apply_large_twiddle = Variable('apply_large_twiddle', 'bool')
@@ -244,60 +218,6 @@
                  W=None, t=None, R=None,
                  thread=None, scalar_type=None, **kwargs):
         stmts = StatementList()
-=======
-
-    def __init__(self):
-        self.apply_large_twiddle = Variable('apply_large_twiddle', 'bool')
-        self.large_twiddle_base  = Variable('large_twiddle_base', 'size_t', value=8)
-        self.large_twiddles      = Variable('large_twiddles', 'const scalar_type', array=True)
-        self.trans_local         = Variable('trans_local', 'size_t')
-
-    def add_templates(self, tlist, **kwargs):
-        return tlist + TemplateList(self.apply_large_twiddle, self.large_twiddle_base)
-
-    def add_global_arguments(self, alist, **kwargs):
-        nargs = list(alist.args)
-        nargs.insert(1, self.large_twiddles)
-        return ArgumentList(*nargs)
-
-    def add_device_arguments(self, alist, **kwargs):
-        return alist + ArgumentList(self.large_twiddles, self.trans_local)
-
-    def add_device_call_arguments(self, alist, transform=None, **kwargs):
-        which = Ternary(And(self.apply_large_twiddle, self.large_twiddle_base < 8),
-                        self.large_twd_lds, self.large_twiddles)
-        return alist + ArgumentList(which, transform)
-
-    def load(self, length, params,
-             transform=None, dim=None,
-             block_id=None, thread_id=None, lengths=None, stride=None, offset=None, batch=None,
-             offset_lds=None,
-             **kwargs):
-
-        ltwd_id = Variable('ltwd_id', 'size_t', value=thread_id)
-        ltwd_entries = Multiply(B(ShiftLeft(1, self.large_twiddle_base)), 3)
-        ltwd_in_lds = And(self.apply_large_twiddle, Less(self.large_twiddle_base, 8))
-
-        self.large_twd_lds = Variable('large_twd_lds', '__shared__ scalar_type',
-                                      size=Ternary(ltwd_in_lds, ltwd_entries, 0))
-
-        stmts = StatementList()
-        stmts += Declarations(self.large_twd_lds)
-        stmts += If(ltwd_in_lds,
-                    StatementList(
-                        Declaration(ltwd_id.name, ltwd_id.type, value=ltwd_id.value),
-                        While(Less(ltwd_id, ltwd_entries),
-                              StatementList(
-                                  Assign(self.large_twd_lds[ltwd_id], self.large_twiddles[ltwd_id]),
-                                  AddAssign(ltwd_id, params.threads_per_block)))))
-
-        return stmts
-
-    def multiply(self, width, cumheight,
-                 W=None, t=None, R=None,
-                 thread=None, scalar_type=None, **kwargs):
-        stmts = StatementList()
->>>>>>> b33ca95c
         stmts += CommentLines('large twiddle multiplication')
         for w in range(width):
             idx = B(B(thread % cumheight) + w * cumheight) * self.trans_local
@@ -500,7 +420,6 @@
 #
 # Kernel helpers
 #
-<<<<<<< HEAD
 
 def load_lds(width=None, height=None, spass=0,
              thread=None, R=None, lds=None, offset_lds=None, **kwargs):
@@ -552,59 +471,6 @@
 # Stockham kernels
 #
 
-=======
-
-def load_lds(width=None, height=None, spass=0,
-             thread=None, R=None, lds=None, offset_lds=None, **kwargs):
-    """Load registers 'R' from LDS 'X'."""
-    stmts = StatementList()
-    for w in range(width):
-        idx = offset_lds + thread + w * height
-        stmts += Assign(R[spass * width + w], lds[idx])
-    stmts += LineBreak()
-    return stmts
-
-
-def twiddle(width=None, cumheight=None, spass=0,
-            thread=None, W=None, t=None, twiddles=None, R=None, **kwargs):
-    """Apply twiddles from 'T' to registers 'R'."""
-    stmts = StatementList()
-    for w in range(1, width):
-        tidx = cumheight - 1 + w - 1 + (width - 1) * B(thread % cumheight)
-        ridx = spass * width + w
-        stmts += Assign(W, twiddles[tidx])
-        stmts += Assign(t.x, W.x * R[ridx].x - W.y * R[ridx].y)
-        stmts += Assign(t.y, W.y * R[ridx].x + W.x * R[ridx].y)
-        stmts += Assign(R[ridx], t)
-    stmts += LineBreak()
-    return stmts
-
-
-def butterfly(width=None, R=None, spass=0, **kwargs):
-    """Apply butterly to registers 'R'."""
-    stmts = StatementList()
-    stmts += Call(name=f'FwdRad{width}B1',
-                  arguments=ArgumentList(*[R[spass * width + w].address() for w in range(width)]))
-    stmts += LineBreak()
-    return stmts
-
-
-def store_lds(width=None, cumheight=None, spass=0,
-              lds=None, R=None, thread=None, offset_lds=None, **kwargs):
-    """Store registers 'R' to LDS 'X'."""
-    stmts = StatementList()
-    for w in range(width):
-        idx = offset_lds + B(thread / cumheight) * (width * cumheight) + thread % cumheight + w * cumheight
-        stmts += Assign(lds[idx], R[spass * width + w])
-    stmts += LineBreak()
-    return stmts
-
-
-#
-# Stockham kernels
-#
-
->>>>>>> b33ca95c
 class StockhamKernel:
     """Base Stockham kernel."""
 
@@ -617,11 +483,7 @@
         self.kwargs = kwargs
 
     def templates(self, kvars, **kwvars):
-<<<<<<< HEAD
-        templates = TemplateList(kvars.scalar_type, kvars.sb, kvars.cbtype)
-=======
         templates = TemplateList(kvars.scalar_type, kvars.stride_type, kvars.callback_type)
->>>>>>> b33ca95c
         templates = self.large_twiddles.add_templates(templates, **kwvars)
         templates = self.tiling.add_templates(templates, **kwvars)
         return templates
@@ -663,34 +525,20 @@
             f'  uses {params.threads_per_transform} threads per transform',
             f'  does {params.transforms_per_block} transforms per thread block',
             f'therefore it should be called with {params.threads_per_block} threads per thread block')
-<<<<<<< HEAD
         body += Declarations(kvars.lds_uchar, kvars.lds, kvars.offset, kvars.offset_lds, kvars.batch, kvars.transform, kvars.thread)
         body += Declaration(kvars.stride0.name, kvars.stride0.type,
-                            value=Ternary(kvars.sb == 'SB_UNIT', 1, kvars.stride[0]))
-=======
-        body += Declarations(kvars.lds, kvars.offset, kvars.offset_lds, kvars.batch, kvars.transform, kvars.thread)
-        body += Declaration(kvars.stride0.name, kvars.stride0.type,
                             value=Ternary(kvars.stride_type == 'SB_UNIT', 1, kvars.stride[0]))
->>>>>>> b33ca95c
         body += CallbackDeclaration()
 
         body += LineBreak()
         body += CommentLines('large twiddles')
         body += self.large_twiddles.load(self.length, params, **kwvars)
 
-<<<<<<< HEAD
         body += LineBreak()
         body += CommentLines('offsets')
         body += self.tiling.calculate_offsets(self.length, params, **kwvars)
 
         body += LineBreak()
-=======
-        body += LineBreak()
-        body += CommentLines('offsets')
-        body += self.tiling.calculate_offsets(self.length, params, **kwvars)
-
-        body += LineBreak()
->>>>>>> b33ca95c
         body += If(GreaterEqual(kvars.batch, kvars.nbatch), [ReturnStatement()])
 
         body += LineBreak()
@@ -756,7 +604,6 @@
 
             if npass == len(factors) - 1:
                 body += self.large_twiddles.multiply(width, cumheight, **kwvars)
-<<<<<<< HEAD
 
             body += SyncThreads()
             if width == min(factors):
@@ -786,37 +633,6 @@
         factors, length, params = self.factors, self.length, get_launch_params(self.factors, **kwargs)
         kvars, kwvars = common_variables(length, params, self.nregisters)
 
-=======
-
-            body += SyncThreads()
-            if width == min(factors):
-                body += store_lds(width=width, cumheight=cumheight, **kwvars)
-            else:
-                body += If(kvars.thread < length // width,
-                           store_lds(width=width, cumheight=cumheight, **kwvars))
-
-        return Function(f'forward_length{length}_{self.tiling.name}_device',
-                        arguments=self.device_arguments(kvars, **kwvars),
-                        templates=self.templates(kvars, **kwvars),
-                        body=body,
-                        qualifier='__device__')
-
-
-class StockhamKernelWide(StockhamKernel):
-    """Stockham wide kernel.
-
-    Each thread does at-least one butterfly.
-    """
-
-    @property
-    def nregisters(self):
-        return 2 * max(self.factors)
-
-    def generate_device_function(self, **kwargs):
-        factors, length, params = self.factors, self.length, get_launch_params(self.factors, **kwargs)
-        kvars, kwvars = common_variables(length, params, self.nregisters)
-
->>>>>>> b33ca95c
         height0 = length // max(factors)
 
         def add_work(codelet, assign=True, **kwargs):
@@ -1043,18 +859,6 @@
     params = get_launch_params(factors, **kwargs)
 
     # arguments
-<<<<<<< HEAD
-    scalar_type = Variable('scalar_type', 'typename')
-    cbtype      = Variable('CallbackType::NONE', 'CallbackType')
-    sb          = Variable('SB_UNIT', 'StrideBin')
-    inout       = Variable('inout', 'scalar_type', array=True)
-    twiddles    = Variable('twiddles', 'const scalar_type', array=True)
-    stride_in   = Variable('stride_in', 'size_t')
-    stride_out  = Variable('stride_out', 'size_t')
-    nbatch      = Variable('nbatch', 'size_t')
-    kargs       = Variable('kargs', 'size_t*')
-    null        = Variable('nullptr', 'void*')
-=======
     scalar_type   = Variable('scalar_type', 'typename')
     callback_type = Variable('CallbackType::NONE', 'CallbackType')
     stride_type   = Variable('SB_UNIT', 'StrideBin')
@@ -1065,7 +869,6 @@
     nbatch        = Variable('nbatch', 'size_t')
     kargs         = Variable('kargs', 'size_t*')
     null          = Variable('nullptr', 'void*')
->>>>>>> b33ca95c
 
     # locals
     nblocks = Variable('nblocks', 'int')
@@ -1075,11 +878,7 @@
     body += Assign(nblocks, B(nbatch + (params.transforms_per_block - 1)) / params.transforms_per_block)
     body += Call(f'forward_length{length}_SBRR',
                  arguments = ArgumentList(twiddles, 1, kargs, kargs + 1, nbatch, null, null, 0, null, null, inout),
-<<<<<<< HEAD
-                 templates = TemplateList(scalar_type, sb, cbtype),
-=======
                  templates = TemplateList(scalar_type, stride_type, callback_type),
->>>>>>> b33ca95c
                  launch_params = ArgumentList(nblocks, params.threads_per_block))
 
     return Function(name = f'forward_length{length}_launch',
@@ -1150,13 +949,4 @@
     kdevice = kernel.generate_device_function(**kwargs)
     kglobal = kernel.generate_global_function(**kwargs)
 
-<<<<<<< HEAD
-    return kdevice, kglobal
-
-
-if __name__ == '__main__':
-    kdevice, kglobal = stockham(64, factors=[8,8], scheme='CS_KERNEL_STOCKHAM_BLOCK_RC', threads_per_block=128)
-    print(format(kglobal))
-=======
-    return kdevice, kglobal
->>>>>>> b33ca95c
+    return kdevice, kglobal