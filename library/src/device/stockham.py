--- conflicted
+++ resolved
@@ -91,70 +91,46 @@
         scalar_type   = Variable('scalar_type', 'typename'),
         callback_type = Variable('cbtype', 'CallbackType'),
         stride_type   = Variable('sb', 'StrideBin'),
-<<<<<<< HEAD
         embedded_type = Variable('ebtype', 'EmbeddedType'),
 
+        #
         # arguments
-        buf         = Variable('buf', 'scalar_type', array=True, restrict=True),
-        twiddles    = Variable('twiddles', 'const scalar_type', array=True, restrict=True),
-        dim         = Variable('dim', 'const size_t'),
-        lengths     = Variable('lengths', 'const size_t', array=True, restrict=True),
-        stride      = Variable('stride', 'const size_t', array=True, restrict=True),
-        nbatch      = Variable('nbatch', 'const size_t'),
+        #
+
+        # global input/ouput buffer
+        buf = Variable('buf', 'scalar_type', array=True, restrict=True),
+
+        # global twiddle table (stacked)
+        twiddles = Variable('twiddles', 'const scalar_type', array=True, restrict=True),
+
+        # rank/dimension of transform
+        dim = Variable('dim', 'const size_t'),
+
+        # transform lengths
+        lengths = Variable('lengths', 'const size_t', array=True, restrict=True),
+
+        # input/output array strides
+        stride = Variable('stride', 'const size_t', array=True, restrict=True),
+
+        # number of transforms/batches
+        nbatch = Variable('nbatch', 'const size_t'),
+
+        # the number of padding at the end of each row in lds
         lds_padding = Variable('lds_padding', 'const unsigned int'),
+
+        # should the device function write to lds?
+        write = Variable('write', 'bool'),
+
+        #
         # locals
+        #
+
+        # lds storage buffer
         lds_uchar     = Variable('lds_uchar', 'unsigned char',
                               size='dynamic',  post_qualifier='__align__(sizeof(scalar_type))',
                               array=True, shared=True),
         lds           = Variable('lds', 'scalar_type', array=True, restrict=True, pointer=True,
                                value = 'reinterpret_cast<scalar_type *>(lds_uchar)'), # FIXME: do it in AST properly
-        block_id      = Variable('blockIdx.x'),
-        thread_id     = Variable('threadIdx.x'),
-        thread        = Variable('thread', 'size_t'),
-        offset        = Variable('offset', 'size_t', value=0),
-        offset_lds    = Variable('offset_lds', 'unsigned int'),
-        batch         = Variable('batch', 'size_t'),
-        transform     = Variable('transform', 'size_t'),
-        stride0       = Variable('stride0', 'const size_t'),
-        # device
-        W      = Variable('W', 'scalar_type'),
-        t      = Variable('t', 'scalar_type'),
-        R      = Variable('R', 'scalar_type', size=nregisters),
-=======
-
-        #
-        # arguments
-        #
-
-        # global input/ouput buffer
-        buf = Variable('buf', 'scalar_type', array=True, restrict=True),
-
-        # global twiddle table (stacked)
-        twiddles = Variable('twiddles', 'const scalar_type', array=True, restrict=True),
-
-        # rank/dimension of transform
-        dim = Variable('dim', 'const size_t'),
-
-        # transform lengths
-        lengths = Variable('lengths', 'const size_t', array=True, restrict=True),
-
-        # input/output array strides
-        stride = Variable('stride', 'const size_t', array=True, restrict=True),
-
-        # number of transforms/batches
-        nbatch = Variable('nbatch', 'const size_t'),
-
-        # should the device function write to lds?
-        write = Variable('write', 'bool'),
-
-        #
-        # locals
-        #
-
-        # lds storage buffer
-        lds = Variable('lds', 'scalar_type',
-                       size=length * params.transforms_per_block,
-                       array=True, restrict=True, shared=True),
 
         # hip thread block id
         block_id = Variable('blockIdx.x'),
@@ -195,7 +171,6 @@
 
         # butterfly registers
         R = Variable('R', 'scalar_type', size=nregisters),
->>>>>>> 1e9c472c
     )
     return kvars, kvars.__dict__
 
@@ -581,10 +556,6 @@
         self.large_twiddles = large_twiddles
         self.kwargs = kwargs
 
-<<<<<<< HEAD
-    def templates(self, kvars, **kwvars):
-        templates = TemplateList(kvars.scalar_type, kvars.stride_type, kvars.embedded_type, kvars.callback_type)
-=======
     def device_templates(self, kvars, **kwvars):
         templates = TemplateList(kvars.scalar_type, kvars.stride_type)
         templates = self.large_twiddles.add_templates(templates, **kwvars)
@@ -598,8 +569,7 @@
         return templates
 
     def global_templates(self, kvars, **kwvars):
-        templates = TemplateList(kvars.scalar_type, kvars.stride_type, kvars.callback_type)
->>>>>>> 1e9c472c
+        templates = TemplateList(kvars.scalar_type, kvars.stride_type, kvars.embedded_type, kvars.callback_type)
         templates = self.large_twiddles.add_templates(templates, **kwvars)
         templates = self.tiling.add_templates(templates, **kwvars)
         return templates
@@ -642,13 +612,9 @@
             f'  uses {params.threads_per_transform} threads per transform',
             f'  does {params.transforms_per_block} transforms per thread block',
             f'therefore it should be called with {params.threads_per_block} threads per thread block')
-<<<<<<< HEAD
-        body += Declarations(kvars.lds_uchar, kvars.lds, kvars.offset, kvars.offset_lds, kvars.batch, kvars.transform, kvars.thread)
-=======
-        body += Declarations(kvars.lds,
+        body += Declarations(kvars.lds_uchar, kvars.lds,
                              kvars.offset, kvars.offset_lds, kvars.stride_lds,
                              kvars.batch, kvars.transform, kvars.thread, kvars.write)
->>>>>>> 1e9c472c
         body += Declaration(kvars.stride0.name, kvars.stride0.type,
                             value=Ternary(kvars.stride_type == 'SB_UNIT', 1, kvars.stride[0]))
         body += CallbackDeclaration()
@@ -959,7 +925,7 @@
         batch1  = Variable('batch1', 'size_t')
         write   = Variable('write', 'bool')
 
-        body += Declarations(kvars.lds,
+        body += Declarations(kvars.lds_uchar, kvars.lds,
                              kvars.thread, kvars.transform,
                              kvars.offset, kvars.offset_lds, kvars.stride_lds, kvars.write,
                              stride0, batch0, batch1, remaining, plength, d, index_along_d)
@@ -1174,7 +1140,7 @@
     stride_in     = Variable('stride_in', 'size_t')
     stride_out    = Variable('stride_out', 'size_t')
     nbatch        = Variable('nbatch', 'size_t')
-    lds_padding = Variable('lds_padding', 'unsigned int')
+    lds_padding   = Variable('lds_padding', 'unsigned int')
     kargs         = Variable('kargs', 'size_t*')
 
     # locals
@@ -1207,6 +1173,7 @@
     stride_in   = Variable('stride_in', 'size_t')
     stride_out  = Variable('stride_out', 'size_t')
     nbatch      = Variable('nbatch', 'size_t')
+    lds_padding = Variable('lds_padding', 'unsigned int')
     kargs       = Variable('kargs', 'size_t*')
 
     # locals
@@ -1224,7 +1191,7 @@
 
     return Function(name = f'forward_length{length}_launch',
                     templates = TemplateList(scalar_type),
-                    arguments = ArgumentList(inout, nbatch, twiddles, kargs, stride_in, stride_out),
+                    arguments = ArgumentList(inout, nbatch, lds_padding, twiddles, kargs, stride_in, stride_out),
                     body = body)
 
 
